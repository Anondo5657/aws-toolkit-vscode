--- conflicted
+++ resolved
@@ -90,13 +90,6 @@
         const newStatus = 'pending'
         const newIdInstance = { ...testInstance, InstanceId: 'testId2', status: newStatus }
         testNode.updateInstance(newIdInstance)
-<<<<<<< HEAD
-        assert.strictEqual(
-            testNode.label,
-            `${getNameOfInstance(newIdInstance)} (${newIdInstance.InstanceId}) ${newIdInstance.status!.toUpperCase()}`
-        )
-=======
         assert.strictEqual(testNode.getStatus(), newStatus)
->>>>>>> a034dc3b
     })
 })
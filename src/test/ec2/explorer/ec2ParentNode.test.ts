/*!
 * Copyright Amazon.com, Inc. or its affiliates. All Rights Reserved.
 * SPDX-License-Identifier: Apache-2.0
 */

import * as assert from 'assert'
import * as FakeTimers from '@sinonjs/fake-timers'
import * as sinon from 'sinon'
import { Ec2ParentNode } from '../../../ec2/explorer/ec2ParentNode'
import { Ec2Client, Ec2Instance } from '../../../shared/clients/ec2Client'
import { intoCollection } from '../../../shared/utilities/collectionUtils'
import {
    assertNodeListOnlyHasErrorNode,
    assertNodeListOnlyHasPlaceholderNode,
} from '../../utilities/explorerNodeAssertions'
import { Ec2InstanceNode } from '../../../ec2/explorer/ec2InstanceNode'
import { EC2 } from 'aws-sdk'
import { AsyncCollection } from '../../../shared/utilities/asyncCollection'
import { installFakeClock } from '../../testUtil'

describe('ec2ParentNode', function () {
    let testNode: Ec2ParentNode
    let defaultInstances: Ec2Instance[]
    let client: Ec2Client
    let getInstanceStub: sinon.SinonStub<[filters?: EC2.Filter[] | undefined], Promise<AsyncCollection<EC2.Instance>>>
    let clock: FakeTimers.InstalledClock
    let refreshStub: sinon.SinonStub<[], Promise<void>>
    let clearTimerStub: sinon.SinonStub<[], void>

    const testRegion = 'testRegion'
    const testPartition = 'testPartition'

    function mapToInstanceCollection(instances: Ec2Instance[]) {
        return intoCollection(
            instances.map(instance => ({
                InstanceId: instance.InstanceId,
                status: instance.status,
                Tags: [{ Key: 'Name', Value: instance.name }],
            }))
        )
    }

    before(function () {
        client = new Ec2Client(testRegion)
        clock = installFakeClock()
        refreshStub = sinon.stub(Ec2InstanceNode.prototype, 'refreshNode')
        clearTimerStub = sinon.stub(Ec2ParentNode.prototype, 'clearPollTimer')
        defaultInstances = [
            { name: 'firstOne', InstanceId: '0' },
            { name: 'secondOne', InstanceId: '1' },
        ]
    })

    after(function () {
        sinon.restore()
    })

    beforeEach(function () {
        getInstanceStub = sinon.stub(Ec2Client.prototype, 'getInstances')
        defaultInstances = [
            { name: 'firstOne', InstanceId: '0', status: 'running' },
            { name: 'secondOne', InstanceId: '1', status: 'stopped' },
        ]

        testNode = new Ec2ParentNode(testRegion, testPartition, client)
        refreshStub.resetHistory()
    })

    afterEach(function () {
        getInstanceStub.restore()
    })

    after(function () {
        clock.uninstall()
        sinon.restore()
    })

    it('returns placeholder node if no children are present', async function () {
        getInstanceStub.resolves(mapToInstanceCollection([]))

        const childNodes = await testNode.getChildren()
        assertNodeListOnlyHasPlaceholderNode(childNodes)
        getInstanceStub.restore()
    })

    it('has instance child nodes', async function () {
        getInstanceStub.resolves(mapToInstanceCollection(defaultInstances))
        const childNodes = await testNode.getChildren()

        assert.strictEqual(childNodes.length, defaultInstances.length, 'Unexpected child count')

        childNodes.forEach(node =>
            assert.ok(node instanceof Ec2InstanceNode, 'Expected child node to be Ec2InstanceNode')
        )
        getInstanceStub.restore()
    })

    it('sorts child nodes', async function () {
        const sortedText = ['aa', 'ab', 'bb', 'bc', 'cc', 'cd']
<<<<<<< HEAD
        instances = [
=======
        const instances = [
>>>>>>> a034dc3b
            { name: 'ab', InstanceId: '0', status: 'running' },
            { name: 'bb', InstanceId: '1', status: 'running' },
            { name: 'bc', InstanceId: '2', status: 'running' },
            { name: 'aa', InstanceId: '3', status: 'running' },
            { name: 'cc', InstanceId: '4', status: 'running' },
            { name: 'cd', InstanceId: '5', status: 'running' },
        ]

        getInstanceStub.resolves(mapToInstanceCollection(instances))

        const childNodes = await testNode.getChildren()

        const actualChildOrder = childNodes.map(node => (node instanceof Ec2InstanceNode ? node.name : undefined))
        assert.deepStrictEqual(actualChildOrder, sortedText, 'Unexpected child sort order')
        getInstanceStub.restore()
    })

    it('has an error node for a child if an error happens during loading', async function () {
        getInstanceStub.throws(new Error())
        const node = new Ec2ParentNode(testRegion, testPartition, client)
        assertNodeListOnlyHasErrorNode(await node.getChildren())
        getInstanceStub.restore()
    })

    it('is able to handle children with duplicate names', async function () {
<<<<<<< HEAD
        instances = [
=======
        const instances = [
>>>>>>> a034dc3b
            { name: 'firstOne', InstanceId: '0', status: 'running' },
            { name: 'secondOne', InstanceId: '1', status: 'running' },
            { name: 'firstOne', InstanceId: '2', status: 'running' },
        ]

        getInstanceStub.resolves(mapToInstanceCollection(instances))

        const childNodes = await testNode.getChildren()
        assert.strictEqual(childNodes.length, instances.length, 'Unexpected child count')
        getInstanceStub.restore()
    })

    it('is not polling on initialization', async function () {
        assert.strictEqual(testNode.isPolling(), false)
    })

    it('adds pending nodes to the polling nodes set', async function () {
        const instances = [
            { name: 'firstOne', InstanceId: '0', status: 'pending' },
            { name: 'secondOne', InstanceId: '1', status: 'stopped' },
            { name: 'thirdOne', InstanceId: '2', status: 'running' },
        ]

        getInstanceStub.resolves(mapToInstanceCollection(instances))

        await testNode.updateChildren()
        assert.strictEqual(testNode.pollingNodes.size, 1)
        getInstanceStub.restore()
    })

    it('does not refresh explorer when timer goes off if status unchanged', async function () {
        const statusUpdateStub = sinon.stub(Ec2Client.prototype, 'getInstanceStatus').resolves('pending')
        const instances = [
            { name: 'firstOne', InstanceId: '0', status: 'pending' },
            { name: 'secondOne', InstanceId: '1', status: 'stopped' },
            { name: 'thirdOne', InstanceId: '2', status: 'running' },
        ]

        getInstanceStub.resolves(mapToInstanceCollection(instances))

        await testNode.updateChildren()
        await clock.tickAsync(6000)
        sinon.assert.notCalled(refreshStub)
        statusUpdateStub.restore()
        getInstanceStub.restore()
    })

    it('does refresh explorer when timer goes and status changed', async function () {
        sinon.assert.notCalled(refreshStub)
        const statusUpdateStub = sinon.stub(Ec2Client.prototype, 'getInstanceStatus').resolves('running')
        testNode.pollingNodes.add('0')
        await clock.tickAsync(6000)
        sinon.assert.called(refreshStub)
        statusUpdateStub.restore()
    })

    it('stops timer once polling nodes are empty', async function () {
        const instances = [
            { name: 'firstOne', InstanceId: '0', status: 'pending' },
            { name: 'secondOne', InstanceId: '1', status: 'stopped' },
            { name: 'thirdOne', InstanceId: '2', status: 'running' },
        ]

        getInstanceStub.resolves(mapToInstanceCollection(instances))

        await testNode.updateChildren()

        assert.strictEqual(testNode.isPolling(), true)
        testNode.pollingNodes.delete('0')
        await clock.tickAsync(6000)
        assert.strictEqual(testNode.isPolling(), false)
        sinon.assert.calledOn(clearTimerStub, testNode)
        getInstanceStub.restore()
    })
})<|MERGE_RESOLUTION|>--- conflicted
+++ resolved
@@ -97,11 +97,7 @@
 
     it('sorts child nodes', async function () {
         const sortedText = ['aa', 'ab', 'bb', 'bc', 'cc', 'cd']
-<<<<<<< HEAD
-        instances = [
-=======
-        const instances = [
->>>>>>> a034dc3b
+        const instances = [
             { name: 'ab', InstanceId: '0', status: 'running' },
             { name: 'bb', InstanceId: '1', status: 'running' },
             { name: 'bc', InstanceId: '2', status: 'running' },
@@ -127,11 +123,7 @@
     })
 
     it('is able to handle children with duplicate names', async function () {
-<<<<<<< HEAD
-        instances = [
-=======
-        const instances = [
->>>>>>> a034dc3b
+        const instances = [
             { name: 'firstOne', InstanceId: '0', status: 'running' },
             { name: 'secondOne', InstanceId: '1', status: 'running' },
             { name: 'firstOne', InstanceId: '2', status: 'running' },

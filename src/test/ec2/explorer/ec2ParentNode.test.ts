--- conflicted
+++ resolved
@@ -4,10 +4,7 @@
  */
 
 import * as assert from 'assert'
-<<<<<<< HEAD
 import * as FakeTimers from '@sinonjs/fake-timers'
-=======
->>>>>>> 642afd11
 import * as sinon from 'sinon'
 import { Ec2ParentNode } from '../../../ec2/explorer/ec2ParentNode'
 import { Ec2Client, Ec2Instance } from '../../../shared/clients/ec2Client'
@@ -17,120 +14,105 @@
     assertNodeListOnlyHasPlaceholderNode,
 } from '../../utilities/explorerNodeAssertions'
 import { Ec2InstanceNode } from '../../../ec2/explorer/ec2InstanceNode'
-<<<<<<< HEAD
-import { installFakeClock } from '../../testUtil'
-=======
 import { EC2 } from 'aws-sdk'
 import { AsyncCollection } from '../../../shared/utilities/asyncCollection'
->>>>>>> 642afd11
+import { installFakeClock } from '../../testUtil'
 
 describe('ec2ParentNode', function () {
     let testNode: Ec2ParentNode
-    let instances: Ec2Instance[]
-<<<<<<< HEAD
+    let defaultInstances: Ec2Instance[]
+    let client: Ec2Client
+    let getInstanceStub: sinon.SinonStub<[filters?: EC2.Filter[] | undefined], Promise<AsyncCollection<EC2.Instance>>>
     let clock: FakeTimers.InstalledClock
     let refreshStub: sinon.SinonStub<[], Promise<void>>
     let clearTimerStub: sinon.SinonStub<[], void>
-    let statusUpdateFromClient: string
-=======
-    let client: Ec2Client
-    let getInstanceStub: sinon.SinonStub<[filters?: EC2.Filter[] | undefined], Promise<AsyncCollection<EC2.Instance>>>
->>>>>>> 642afd11
 
     const testRegion = 'testRegion'
     const testPartition = 'testPartition'
 
+    function mapToInstanceCollection(instances: Ec2Instance[]) {
+        return intoCollection(
+            instances.map(instance => ({
+                InstanceId: instance.InstanceId,
+                status: instance.status,
+                Tags: [{ Key: 'Name', Value: instance.name }],
+            }))
+        )
+    }
+
     before(function () {
         client = new Ec2Client(testRegion)
-    })
-
-    after(function () {
-        sinon.restore()
-    })
-
-    beforeEach(function () {
-        getInstanceStub = sinon.stub(Ec2Client.prototype, 'getInstances')
-        instances = [
-            { name: 'firstOne', InstanceId: '0' },
-            { name: 'secondOne', InstanceId: '1' },
-        ]
-
-        getInstanceStub.callsFake(async () =>
-            intoCollection(
-                instances.map(instance => ({
-                    InstanceId: instance.InstanceId,
-                    status: instance.status,
-                    Tags: [{ Key: 'Name', Value: instance.name }],
-                }))
-            )
-        )
-        client.getInstanceStatus.callsFake(async () => statusUpdateFromClient)
-
-<<<<<<< HEAD
-        return client
-    }
-
-    before(function () {
         clock = installFakeClock()
         refreshStub = sinon.stub(Ec2InstanceNode.prototype, 'refreshNode')
         clearTimerStub = sinon.stub(Ec2ParentNode.prototype, 'clearPollTimer')
+        defaultInstances = [
+            { name: 'firstOne', InstanceId: '0' },
+            { name: 'secondOne', InstanceId: '1' },
+        ]
+    })
+
+    after(function () {
+        sinon.restore()
     })
 
     beforeEach(function () {
-        instances = [
+        getInstanceStub = sinon.stub(Ec2Client.prototype, 'getInstances')
+        defaultInstances = [
             { name: 'firstOne', InstanceId: '0', status: 'running' },
             { name: 'secondOne', InstanceId: '1', status: 'stopped' },
         ]
 
-        testNode = new Ec2ParentNode(testRegion, testPartition, createClient())
+        testNode = new Ec2ParentNode(testRegion, testPartition, client)
         refreshStub.resetHistory()
+    })
+
+    afterEach(function () {
+        getInstanceStub.restore()
     })
 
     after(function () {
         clock.uninstall()
         sinon.restore()
-=======
-        testNode = new Ec2ParentNode(testRegion, testPartition, client)
-    })
-
-    afterEach(function () {
-        getInstanceStub.restore()
->>>>>>> 642afd11
     })
 
     it('returns placeholder node if no children are present', async function () {
-        instances = []
-
-        const childNodes = await testNode.getChildren()
-
+        getInstanceStub.resolves(mapToInstanceCollection([]))
+
+        const childNodes = await testNode.getChildren()
         assertNodeListOnlyHasPlaceholderNode(childNodes)
+        getInstanceStub.restore()
     })
 
     it('has instance child nodes', async function () {
-        const childNodes = await testNode.getChildren()
-
-        assert.strictEqual(childNodes.length, instances.length, 'Unexpected child count')
+        getInstanceStub.resolves(mapToInstanceCollection(defaultInstances))
+        const childNodes = await testNode.getChildren()
+
+        assert.strictEqual(childNodes.length, defaultInstances.length, 'Unexpected child count')
 
         childNodes.forEach(node =>
             assert.ok(node instanceof Ec2InstanceNode, 'Expected child node to be Ec2InstanceNode')
         )
+        getInstanceStub.restore()
     })
 
     it('sorts child nodes', async function () {
         const sortedText = ['aa', 'ab', 'bb', 'bc', 'cc', 'cd']
-        instances = [
-            { name: 'ab', InstanceId: '0' },
-            { name: 'bb', InstanceId: '1' },
-            { name: 'bc', InstanceId: '2' },
-            { name: 'aa', InstanceId: '3' },
-            { name: 'cc', InstanceId: '4' },
-            { name: 'cd', InstanceId: '5' },
-        ]
+        const instances = [
+            { name: 'ab', InstanceId: '0', status: 'running' },
+            { name: 'bb', InstanceId: '1', status: 'running' },
+            { name: 'bc', InstanceId: '2', status: 'running' },
+            { name: 'aa', InstanceId: '3', status: 'running' },
+            { name: 'cc', InstanceId: '4', status: 'running' },
+            { name: 'cd', InstanceId: '5', status: 'running' },
+        ]
+
+        getInstanceStub.resolves(mapToInstanceCollection(instances))
 
         const childNodes = await testNode.getChildren()
 
         const actualChildOrder = childNodes.map(node => (node instanceof Ec2InstanceNode ? node.name : undefined))
         assert.deepStrictEqual(actualChildOrder, sortedText, 'Unexpected child sort order')
+        getInstanceStub.restore()
     })
 
     it('has an error node for a child if an error happens during loading', async function () {
@@ -141,14 +123,17 @@
     })
 
     it('is able to handle children with duplicate names', async function () {
-        instances = [
-            { name: 'firstOne', InstanceId: '0' },
-            { name: 'secondOne', InstanceId: '1' },
-            { name: 'firstOne', InstanceId: '2' },
-        ]
+        const instances = [
+            { name: 'firstOne', InstanceId: '0', status: 'running' },
+            { name: 'secondOne', InstanceId: '1', status: 'running' },
+            { name: 'firstOne', InstanceId: '2', status: 'running' },
+        ]
+
+        getInstanceStub.resolves(mapToInstanceCollection(instances))
 
         const childNodes = await testNode.getChildren()
         assert.strictEqual(childNodes.length, instances.length, 'Unexpected child count')
+        getInstanceStub.restore()
     })
 
     it('is not polling on initialization', async function () {
@@ -156,41 +141,54 @@
     })
 
     it('adds pending nodes to the polling nodes set', async function () {
-        instances = [
+        const instances = [
             { name: 'firstOne', InstanceId: '0', status: 'pending' },
             { name: 'secondOne', InstanceId: '1', status: 'stopped' },
             { name: 'thirdOne', InstanceId: '2', status: 'running' },
         ]
+
+        getInstanceStub.resolves(mapToInstanceCollection(instances))
+
         await testNode.updateChildren()
         assert.strictEqual(testNode.pollingNodes.size, 1)
+        getInstanceStub.restore()
     })
 
     it('does not refresh explorer when timer goes off if status unchanged', async function () {
-        statusUpdateFromClient = 'pending'
-        instances = [
+        const statusUpdateStub = sinon.stub(Ec2Client.prototype, 'getInstanceStatus').resolves('pending')
+        const instances = [
             { name: 'firstOne', InstanceId: '0', status: 'pending' },
             { name: 'secondOne', InstanceId: '1', status: 'stopped' },
             { name: 'thirdOne', InstanceId: '2', status: 'running' },
         ]
+
+        getInstanceStub.resolves(mapToInstanceCollection(instances))
+
         await testNode.updateChildren()
         await clock.tickAsync(6000)
         sinon.assert.notCalled(refreshStub)
+        statusUpdateStub.restore()
+        getInstanceStub.restore()
     })
 
     it('does refresh explorer when timer goes and status changed', async function () {
         sinon.assert.notCalled(refreshStub)
-        statusUpdateFromClient = 'running'
+        const statusUpdateStub = sinon.stub(Ec2Client.prototype, 'getInstanceStatus').resolves('running')
         testNode.pollingNodes.add('0')
         await clock.tickAsync(6000)
         sinon.assert.called(refreshStub)
+        statusUpdateStub.restore()
     })
 
     it('stops timer once polling nodes are empty', async function () {
-        instances = [
+        const instances = [
             { name: 'firstOne', InstanceId: '0', status: 'pending' },
             { name: 'secondOne', InstanceId: '1', status: 'stopped' },
             { name: 'thirdOne', InstanceId: '2', status: 'running' },
         ]
+
+        getInstanceStub.resolves(mapToInstanceCollection(instances))
+
         await testNode.updateChildren()
 
         assert.strictEqual(testNode.isPolling(), true)
@@ -198,5 +196,6 @@
         await clock.tickAsync(6000)
         assert.strictEqual(testNode.isPolling(), false)
         sinon.assert.calledOn(clearTimerStub, testNode)
+        getInstanceStub.restore()
     })
 })
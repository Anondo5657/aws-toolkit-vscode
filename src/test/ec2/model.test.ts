/*!
 * Copyright Amazon.com, Inc. or its affiliates. All Rights Reserved.
 * SPDX-License-Identifier: Apache-2.0
 */

import * as assert from 'assert'
import * as sinon from 'sinon'
import { Ec2ConnectErrorCode, Ec2ConnectionManager } from '../../ec2/model'
import { SsmClient } from '../../shared/clients/ssmClient'
import { Ec2Client } from '../../shared/clients/ec2Client'
import { attachedPoliciesListType } from 'aws-sdk/clients/iam'
import { Ec2Selection } from '../../ec2/utils'
import { ToolkitError } from '../../shared/errors'
<<<<<<< HEAD
import { AWSError, EC2, SSM } from 'aws-sdk'
import { PromiseResult } from 'aws-sdk/lib/request'
import { GetCommandInvocationResult } from 'aws-sdk/clients/ssm'
import { mock } from 'ts-mockito'
import { SshKeyPair } from '../../ec2/sshKeyPair'
=======
import { EC2, IAM } from 'aws-sdk'
import { DefaultIamClient } from '../../shared/clients/iamClient'
>>>>>>> bdb0a832

describe('Ec2ConnectClient', function () {
    let currentInstanceOs: string
    class MockSsmClient extends SsmClient {
        public constructor() {
            super('test-region')
        }

        public override async getInstanceAgentPingStatus(target: string): Promise<string> {
            return target.split(':')[2]
        }

        public override async getTargetPlatformName(target: string): Promise<string> {
            return currentInstanceOs
        }
    }

    class MockEc2Client extends Ec2Client {
        public constructor() {
            super('test-region')
        }

        public override async getInstanceStatus(instanceId: string): Promise<EC2.InstanceStateName> {
            return instanceId.split(':')[0] as EC2.InstanceStateName
        }
    }

    class MockEc2ConnectClient extends Ec2ConnectionManager {
        public constructor() {
            super('test-region')
        }

        protected override createSsmSdkClient(): SsmClient {
            return new MockSsmClient()
        }

        protected override createEc2SdkClient(): Ec2Client {
            return new MockEc2Client()
        }

<<<<<<< HEAD
        public async testGetRemoteUser(instanceId: string, osName: string) {
            currentInstanceOs = osName
            const remoteUser = await this.getRemoteUser(instanceId)
            return remoteUser
=======
        public async testGetAttachedPolicies(instanceId: string): Promise<IAM.attachedPoliciesListType> {
            return await this.getAttachedPolicies(instanceId)
        }

        protected override async throwPolicyError(selection: Ec2Selection): Promise<void> {
            this.throwConnectionError('', selection, {
                code: 'EC2SSMPermission',
            })
>>>>>>> bdb0a832
        }
    }

    describe('isInstanceRunning', async function () {
        let client: MockEc2ConnectClient

        before(function () {
            client = new MockEc2ConnectClient()
        })

        it('only returns true with the instance is running', async function () {
            const actualFirstResult = await client.isInstanceRunning('running:noPolicies')
            const actualSecondResult = await client.isInstanceRunning('stopped:noPolicies')

            assert.strictEqual(true, actualFirstResult)
            assert.strictEqual(false, actualSecondResult)
        })
    })

    describe('handleStartSessionError', async function () {
        let client: MockEc2ConnectClientForError

        class MockEc2ConnectClientForError extends MockEc2ConnectClient {
            public override async hasProperPolicies(instanceId: string): Promise<boolean> {
                return instanceId.split(':')[1] === 'hasPolicies'
            }
        }
        before(function () {
            client = new MockEc2ConnectClientForError()
        })

        it('determines which error to throw based on if instance is running', async function () {
            async function assertThrowsErrorCode(testInstance: Ec2Selection, errCode: Ec2ConnectErrorCode) {
                try {
                    await client.checkForStartSessionError(testInstance)
                } catch (err: unknown) {
                    assert.strictEqual((err as ToolkitError).code, errCode)
                }
            }

            await assertThrowsErrorCode(
                {
                    instanceId: 'pending:noPolicies:Online',
                    region: 'test-region',
                },
                'EC2SSMStatus'
            )

            await assertThrowsErrorCode(
                {
                    instanceId: 'shutting-down:noPolicies:Online',
                    region: 'test-region',
                },
                'EC2SSMStatus'
            )

            await assertThrowsErrorCode(
                {
                    instanceId: 'running:noPolicies:Online',
                    region: 'test-region',
                },
                'EC2SSMPermission'
            )

            await assertThrowsErrorCode(
                {
                    instanceId: 'running:hasPolicies:Offline',
                    region: 'test-region',
                },
                'EC2SSMAgentStatus'
            )
        })

        it('does not throw an error if all checks pass', async function () {
            const passingInstance = {
                instanceId: 'running:hasPolicies:Online',
                region: 'test-region',
            }
            assert.doesNotThrow(async () => await client.checkForStartSessionError(passingInstance))
        })
    })

    describe('hasProperPolicies', async function () {
        let client: MockEc2ConnectClientForPolicies
        class MockEc2ConnectClientForPolicies extends MockEc2ConnectClient {
            protected override async getAttachedPolicies(instanceId: string): Promise<attachedPoliciesListType> {
                switch (instanceId) {
                    case 'firstInstance':
                        return [
                            {
                                PolicyName: 'name',
                            },
                            {
                                PolicyName: 'name2',
                            },
                            {
                                PolicyName: 'name3',
                            },
                        ]
                    case 'secondInstance':
                        return [
                            {
                                PolicyName: 'AmazonSSMManagedInstanceCore',
                            },
                            {
                                PolicyName: 'AmazonSSMManagedEC2InstanceDefaultPolicy',
                            },
                        ]
                    case 'thirdInstance':
                        return [
                            {
                                PolicyName: 'AmazonSSMManagedInstanceCore',
                            },
                        ]
                    case 'fourthInstance':
                        return [
                            {
                                PolicyName: 'AmazonSSMManagedEC2InstanceDefaultPolicy',
                            },
                        ]
                    case 'toolkitErrorInstance':
                        throw new ToolkitError('', { code: 'NoSuchEntity' })
                    default:
                        return []
                }
            }
        }
        before(function () {
            client = new MockEc2ConnectClientForPolicies()
        })

        it('correctly determines if proper policies are included', async function () {
            let result: boolean

            result = await client.hasProperPolicies('firstInstance')
            assert.strictEqual(result, false)

            result = await client.hasProperPolicies('secondInstance')
            assert.strictEqual(result, true)

            result = await client.hasProperPolicies('thirdInstance')
            assert.strictEqual(result, false)

            result = await client.hasProperPolicies('fourthInstance')
            assert.strictEqual(result, false)
        })

        it('throws error when sdk throws error', async function () {
            try {
                await client.hasProperPolicies('toolkitErrorInstance')
                assert.ok(false)
            } catch {
                assert.ok(true)
            }
        })
    })

    describe('getAttachedPolicies', async function () {
        let client: MockEc2ConnectClient

        before(async function () {
            client = new MockEc2ConnectClient()
        })

        it('returns empty when IamRole not found', async function () {
            sinon.stub(Ec2Client.prototype, 'getAttachedIamRole').resolves(undefined)
            const response = await client.testGetAttachedPolicies('test-instance')
            assert.deepStrictEqual(response, [])

            sinon.restore()
        })

        it('throws error if IamRole is found but invalid', async function () {
            sinon.stub(Ec2Client.prototype, 'getAttachedIamRole').resolves({ Arn: 'some-fake-role' })
            sinon.stub(DefaultIamClient.prototype, 'listAttachedRolePolicies').throws('NoSuchEntity')
            try {
                await client.testGetAttachedPolicies('test-instance')
                assert.ok(false)
            } catch {
                assert.ok(true)
            } finally {
                sinon.restore()
            }
        })
    })

    describe('sendSshKeysToInstance', async function () {
        let client: MockEc2ConnectClient
        let sendCommandStub: sinon.SinonStub<
            [target: string, documentName: string, parameters: SSM.Parameters],
            Promise<PromiseResult<GetCommandInvocationResult, AWSError>>
        >

        before(function () {
            client = new MockEc2ConnectClient()
            sendCommandStub = sinon.stub(MockSsmClient.prototype, 'sendCommandAndWait')
        })

        after(function () {
            sinon.restore()
        })

        it('calls the sdk with the proper parameters', async function () {
            const testSelection = {
                instanceId: 'test-id',
                region: 'test-region',
            }
            const mockKeys = mock() as SshKeyPair
            await client.sendSshKeyToInstance(testSelection, mockKeys, '')
            sinon.assert.calledWith(sendCommandStub, testSelection.instanceId, 'AWS-RunShellScript')
        })
    })

    describe('determineRemoteUser', async function () {
        let client: MockEc2ConnectClient

        before(function () {
            client = new MockEc2ConnectClient()
        })

        it('identifies the user for ubuntu as ubuntu', async function () {
            const remoteUser = await client.testGetRemoteUser('testInstance', 'Ubuntu')
            assert.strictEqual(remoteUser, 'ubuntu')
        })

        it('identifies the user for amazon linux as ec2-user', async function () {
            const remoteUser = await client.testGetRemoteUser('testInstance', 'Amazon Linux')
            assert.strictEqual(remoteUser, 'ec2-user')
        })

        it('throws error when not given known OS', async function () {
            try {
                await client.testGetRemoteUser('testInstance', 'ThisIsNotARealOs!')
                assert.ok(false)
            } catch (exception) {
                assert.ok(true)
            }
        })
    })
})<|MERGE_RESOLUTION|>--- conflicted
+++ resolved
@@ -11,16 +11,12 @@
 import { attachedPoliciesListType } from 'aws-sdk/clients/iam'
 import { Ec2Selection } from '../../ec2/utils'
 import { ToolkitError } from '../../shared/errors'
-<<<<<<< HEAD
-import { AWSError, EC2, SSM } from 'aws-sdk'
+import { AWSError, EC2, IAM, SSM } from 'aws-sdk'
 import { PromiseResult } from 'aws-sdk/lib/request'
 import { GetCommandInvocationResult } from 'aws-sdk/clients/ssm'
 import { mock } from 'ts-mockito'
 import { SshKeyPair } from '../../ec2/sshKeyPair'
-=======
-import { EC2, IAM } from 'aws-sdk'
 import { DefaultIamClient } from '../../shared/clients/iamClient'
->>>>>>> bdb0a832
 
 describe('Ec2ConnectClient', function () {
     let currentInstanceOs: string
@@ -61,12 +57,12 @@
             return new MockEc2Client()
         }
 
-<<<<<<< HEAD
         public async testGetRemoteUser(instanceId: string, osName: string) {
             currentInstanceOs = osName
             const remoteUser = await this.getRemoteUser(instanceId)
             return remoteUser
-=======
+        }
+
         public async testGetAttachedPolicies(instanceId: string): Promise<IAM.attachedPoliciesListType> {
             return await this.getAttachedPolicies(instanceId)
         }
@@ -75,7 +71,6 @@
             this.throwConnectionError('', selection, {
                 code: 'EC2SSMPermission',
             })
->>>>>>> bdb0a832
         }
     }
 

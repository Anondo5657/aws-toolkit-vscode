--- conflicted
+++ resolved
@@ -13,44 +13,6 @@
 import { DefaultIamClient } from '../../shared/clients/iamClient'
 
 describe('Ec2ConnectClient', function () {
-<<<<<<< HEAD
-    class MockSsmClient extends SsmClient {
-        public constructor() {
-            super('test-region')
-        }
-
-        public override async getInstanceAgentPingStatus(target: string): Promise<string> {
-            return target.split(':')[2]
-        }
-    }
-
-    class MockEc2Client extends Ec2Client {
-        public constructor() {
-            super('test-region')
-        }
-
-        public override async getInstanceStatus(instanceId: string): Promise<EC2.InstanceStateName> {
-            return instanceId.split(':')[0] as EC2.InstanceStateName
-        }
-    }
-
-    class MockEc2ConnectClient extends Ec2ConnectionManager {
-        public constructor() {
-            super('test-region')
-        }
-
-        protected override createSsmSdkClient(): SsmClient {
-            return new MockSsmClient()
-        }
-
-        protected override createEc2SdkClient(): Ec2Client {
-            return new MockEc2Client()
-        }
-    }
-
-    describe('handleStartSessionError', async function () {
-        let client: MockEc2ConnectClientForError
-=======
     describe('handleStartSessionError', async function () {
         let client: Ec2ConnectionManager
         let instanceSelection: Ec2Selection
@@ -70,7 +32,6 @@
             }
             sinon.restore()
         })
->>>>>>> c4f44622
 
         it('throws EC2SSMPermission error if instance is running but has no role', async function () {
             sinon.stub(Ec2ConnectionManager.prototype, 'isInstanceRunning').resolves(true)

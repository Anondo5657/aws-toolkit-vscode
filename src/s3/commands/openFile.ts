--- conflicted
+++ resolved
@@ -10,17 +10,9 @@
 //import { localize } from '../../shared/utilities/vsCodeUtils'
 //import { showErrorWithLogs } from '../../shared/utilities/messages'
 import { S3FileNode } from '../explorer/s3FileNode'
-<<<<<<< HEAD
-import { SingletonManager } from '../util/fileViewerManager'
-
-export async function openFileCommand(node: S3FileNode, window = Window.vscode()): Promise<void> {
-    const manager = await SingletonManager.getInstance()
-    await manager.openTab(node)
-=======
 //import { FileViewerManager, SingletonManager } from '../util/fileViewerManager'
 
 export async function openFileCommand(node: S3FileNode, window = Window.vscode()): Promise<void> {
     const manager = ext.fileViewerManager
     manager.openTab(node)
->>>>>>> 2ee69803
 }
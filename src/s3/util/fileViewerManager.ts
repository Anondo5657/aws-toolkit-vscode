--- conflicted
+++ resolved
@@ -53,7 +53,6 @@
         if (!fileLocation) {
             return
         }
-<<<<<<< HEAD
         getLogger().debug(`file to be opened is: ${fileLocation}`)
         showOutputMessage(`file to be opened is: ${fileLocation}`, this.outputChannel)
 
@@ -68,32 +67,19 @@
     public async openOnEditMode(uriOrNode: vscode.Uri | S3FileNode): Promise<void> {
         if (uriOrNode instanceof vscode.Uri) {
             //was activated from an open tab
-        } else {
-            //was
-        }
-
-        if (this.activeTabs.has(s3Uri.fsPath)) {
-            const tab = this.activeTabs.get(s3Uri.fsPath)
-            await tab!.openFileOnEditMode(this.window)
-        } else {
-            //was opened from the explorer
-            const fileLocation = await this.getFile(s3Uri as any)
+            if (this.activeTabs.has(uriOrNode.fsPath)) {
+                const tab = this.activeTabs.get(uriOrNode.fsPath)
+                await tab!.openFileOnEditMode(this.window)
+            }
+        } else if (uriOrNode instanceof S3FileNode) {
+            //was activated from the explorer, need to get the file
+            const fileLocation = await this.getFile(uriOrNode)
             if (!fileLocation) {
-                getLogger().error('Something went wrong')
                 return
             }
-            const newTab = new S3Tab(fileLocation)
-        }
-        //close read-only tab
-
-        //open on edit mode
-=======
-        getLogger().verbose(`S3FileViewer: File from s3 or temp to be opened is: ${fileLocation}`)
-
-        //TODOD:: delegate this logic to S3Tab.ts
-        //this will display the document at the end
-        this.window.showTextDocument(fileLocation)
->>>>>>> ee43ef65
+            const newTab = this.activeTabs.get(fileLocation.fsPath) ?? new S3Tab(fileLocation)
+            await newTab.openFileOnReadOnly()
+        }
     }
 
     /**
@@ -158,12 +144,9 @@
             getLogger().debug(`FileViewer: User confirmed download, continuing`)
         }
 
-<<<<<<< HEAD
         //want to create every folder first
         await this.createSubFolders(targetPath)
         //good to continue with download
-=======
->>>>>>> ee43ef65
         try {
             await downloadWithProgress(fileNode, targetLocation, this.window)
         } catch (err) {
@@ -223,7 +206,6 @@
     }
 
     public createTargetPath(fileNode: S3FileNode): Promise<string> {
-<<<<<<< HEAD
         //const completePath = getStringHash(readablePath(fileNode)) //TODOD:: map hashes to real name
 
         let completePath = readablePath(fileNode) //TODOD:: map hashes to real name
@@ -242,10 +224,6 @@
         //fs.mkdirSync(folderStructure, { recursive: true })
         await mkdirp(folderStructure)
         return Promise.resolve(true)
-=======
-        const completePath = getStringHash(readablePath(fileNode))
-        return Promise.resolve(path.join(this.tempLocation!, 'S3%' + completePath))
->>>>>>> ee43ef65
     }
 
     async refreshNode(fileNode: S3FileNode): Promise<S3FileNode | undefined> {

--- conflicted
+++ resolved
@@ -29,7 +29,7 @@
 import { AuthCommandDeclarations } from '../../auth/commands'
 
 export const toggleCodeSuggestions = Commands.declare(
-    { id: 'aws.codeWhisperer.toggleCodeSuggestion', compositeKey: {0: 'source'} },
+    { id: 'aws.codeWhisperer.toggleCodeSuggestion', compositeKey: { 0: 'source' } },
     (suggestionState: CodeSuggestionsState) => async (source: CodeWhispererSource) => {
         const isSuggestionsEnabled = await suggestionState.toggleSuggestions()
         telemetry.aws_modifySetting.emit({
@@ -55,7 +55,7 @@
 )
 
 export const showReferenceLog = Commands.declare(
-    { id: 'aws.codeWhisperer.openReferencePanel', compositeKey: {0: 'source'} },
+    { id: 'aws.codeWhisperer.openReferencePanel', compositeKey: { 0: 'source' } },
     () => async (source: CodeWhispererSource) => {
         await vscode.commands.executeCommand('workbench.view.extension.aws-codewhisperer-reference-log')
     }
@@ -66,7 +66,7 @@
 })
 
 export const showSecurityScan = Commands.declare(
-    { id: 'aws.codeWhisperer.security.scan', compositeKey: {0: 'source'} },
+    { id: 'aws.codeWhisperer.security.scan', compositeKey: { 0: 'source' } },
     (context: ExtContext, securityPanelViewProvider: SecurityPanelViewProvider, client: DefaultCodeWhispererClient) =>
         async (source: CodeWhispererSource) => {
             if (AuthUtil.instance.isConnectionExpired()) {
@@ -91,29 +91,23 @@
 )
 
 export const selectCustomizationPrompt = Commands.declare(
-    { id: 'aws.codeWhisperer.selectCustomization', compositeKey: {0: 'source'} },
+    { id: 'aws.codeWhisperer.selectCustomization', compositeKey: { 0: 'source' } },
     () => async (source: CodeWhispererSource) => {
         telemetry.ui_click.emit({ elementId: 'cw_selectCustomization_Cta' })
         showCustomizationPrompt().then()
     }
 )
 
-<<<<<<< HEAD
-export const reconnect = Commands.declare('aws.codewhisperer.reconnect', () => async () => {
-    await AuthUtil.instance.reauthenticate()
-})
-=======
 export const reconnect = Commands.declare(
-    { id: 'aws.codeWhisperer.reconnect', compositeKey: {0: 'source'} },
+    { id: 'aws.codewhisperer.reconnect', compositeKey: { 0: 'source' } },
     () => async (source: CodeWhispererSource) => {
         await AuthUtil.instance.reauthenticate()
     }
 )
->>>>>>> 31ebc115
 
 /** Opens the Add Connections webview with CW highlighted */
 export const showManageConnections = Commands.declare(
-    { id: 'aws.codewhisperer.manageConnections', compositeKey: {0: 'source'} },
+    { id: 'aws.codewhisperer.manageConnections', compositeKey: { 0: 'source' } },
     () => (source: CodeWhispererSource) => {
         return AuthCommandDeclarations.instance.declared.showManageConnections.execute(source, 'codewhisperer')
     }
@@ -173,7 +167,7 @@
 )
 
 export const showLearnMore = Commands.declare(
-    { id: 'aws.codeWhisperer.learnMore', compositeKey: {0: 'source'} },
+    { id: 'aws.codeWhisperer.learnMore', compositeKey: { 0: 'source' } },
     () => async (source: CodeWhispererSource) => {
         telemetry.ui_click.emit({ elementId: 'cw_learnMore_Cta' })
         openUrl(vscode.Uri.parse(CodeWhispererConstants.learnMoreUriGeneral))
@@ -182,7 +176,7 @@
 
 // TODO: Use a different URI
 export const showFreeTierLimit = Commands.declare(
-    { id: 'aws.codeWhisperer.freeTierLimit', compositeKey: {0: 'source'} },
+    { id: 'aws.codeWhisperer.freeTierLimit', compositeKey: { 0: 'source' } },
     () => async (source: CodeWhispererSource) => {
         openUrl(vscode.Uri.parse(CodeWhispererConstants.learnMoreUri))
     }
@@ -192,7 +186,7 @@
     {
         id: 'aws.codeWhisperer.updateReferenceLog',
         logging: false,
-        compositeKey: {0: 'source'},
+        compositeKey: { 0: 'source' },
     },
     () => (source: CodeWhispererSource) => {
         return ReferenceLogViewProvider.instance.update()
@@ -206,7 +200,6 @@
     }
 )
 
-<<<<<<< HEAD
 /**
  * Forces focus to Amazon Q panel - USE THIS SPARINGLY (don't betray customer trust by hijacking the IDE)
  * Used on first load, and any time we want to directly populate chat.
@@ -215,11 +208,10 @@
     // VS Code-owned command: "View: Show Amazon Q"
     await vscode.commands.executeCommand('workbench.view.extension.amazonq')
 }
-=======
+
 export const signoutCodeWhisperer = Commands.declare(
-    { id: 'aws.codewhisperer.signout', compositeKey: {0: 'source'} },
+    { id: 'aws.codewhisperer.signout', compositeKey: { 0: 'source' } },
     (auth: AuthUtil) => (source: CodeWhispererSource) => {
         return auth.secondaryAuth.deleteConnection()
     }
-)
->>>>>>> 31ebc115
+)
/*!
 * Copyright 2018-2019 Amazon.com, Inc. or its affiliates. All Rights Reserved.
 * SPDX-License-Identifier: Apache-2.0
 */

import { ServiceConfigurationOptions } from 'aws-sdk/lib/service'
import { CloudFormationClient } from './cloudFormationClient'
import { CloudWatchLogsClient } from './cloudWatchLogsClient'
import { EcsClient } from './ecsClient'
import { IamClient } from './iamClient'
import { LambdaClient } from './lambdaClient'
import { SchemaClient } from './schemaClient'
import { StepFunctionsClient } from './stepFunctionsClient'
import { StsClient } from './stsClient'
<<<<<<< HEAD
import { S3Client } from './s3Client'
=======
import { SsmDocumentClient } from './ssmDocumentClient'
>>>>>>> 3c8eb82c

export interface ToolkitClientBuilder {
    createCloudFormationClient(regionCode: string): CloudFormationClient

    createCloudWatchLogsClient(regionCode: string): CloudWatchLogsClient

    createEcsClient(regionCode: string): EcsClient

    createLambdaClient(regionCode: string): LambdaClient

    createSchemaClient(regionCode: string): SchemaClient

    createStepFunctionsClient(regionCode: string): StepFunctionsClient

    createStsClient(regionCode: string, credentials?: ServiceConfigurationOptions): StsClient

    createIamClient(regionCode: string): IamClient

<<<<<<< HEAD
    createS3Client(regionCode: string): S3Client
=======
    createSsmClient(regionCode: string): SsmDocumentClient
>>>>>>> 3c8eb82c
}<|MERGE_RESOLUTION|>--- conflicted
+++ resolved
@@ -12,11 +12,8 @@
 import { SchemaClient } from './schemaClient'
 import { StepFunctionsClient } from './stepFunctionsClient'
 import { StsClient } from './stsClient'
-<<<<<<< HEAD
 import { S3Client } from './s3Client'
-=======
 import { SsmDocumentClient } from './ssmDocumentClient'
->>>>>>> 3c8eb82c
 
 export interface ToolkitClientBuilder {
     createCloudFormationClient(regionCode: string): CloudFormationClient
@@ -35,9 +32,7 @@
 
     createIamClient(regionCode: string): IamClient
 
-<<<<<<< HEAD
     createS3Client(regionCode: string): S3Client
-=======
+
     createSsmClient(regionCode: string): SsmDocumentClient
->>>>>>> 3c8eb82c
 }
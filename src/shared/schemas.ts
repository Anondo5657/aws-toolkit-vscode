--- conflicted
+++ resolved
@@ -19,11 +19,8 @@
 import { SystemUtilities } from './systemUtilities'
 
 const GOFORMATION_MANIFEST_URL = 'https://api.github.com/repos/awslabs/goformation/releases/latest'
-<<<<<<< HEAD
+const DEVFILE_MANIFEST_URL = 'https://api.github.com/repos/devfile/api/releases/latest'
 const SCHEMA_PREFIX = `${AWS_SCHEME}://`
-=======
-const DEVFILE_MANIFEST_URL = 'https://api.github.com/repos/devfile/api/releases/latest'
->>>>>>> ed07f38e
 
 export type Schemas = { [key: string]: vscode.Uri }
 export type SchemaType = 'yaml' | 'json'
@@ -144,21 +141,9 @@
  */
 export async function getDefaultSchemas(extensionContext: vscode.ExtensionContext): Promise<Schemas | undefined> {
     try {
-<<<<<<< HEAD
         const cfnSchemaUri = vscode.Uri.joinPath(extensionContext.globalStorageUri, 'cloudformation.schema.json')
         const samSchemaUri = vscode.Uri.joinPath(extensionContext.globalStorageUri, 'sam.schema.json')
-=======
-        // Convert the paths to URIs which is what the YAML extension expects
-        const cfnSchemaUri = vscode.Uri.file(
-            normalizeSeparator(path.join(extensionContext.globalStorageUri.fsPath, 'cloudformation.schema.json'))
-        )
-        const samSchemaUri = vscode.Uri.file(
-            normalizeSeparator(path.join(extensionContext.globalStorageUri.fsPath, 'sam.schema.json'))
-        )
-        const devfileSchemaUri = vscode.Uri.file(
-            normalizeSeparator(path.join(extensionContext.globalStoragePath, 'devfile.schema.json'))
-        )
->>>>>>> ed07f38e
+        const devfileSchemaUri = vscode.Uri.joinPath(extensionContext.globalStorageUri, 'devfile.schema.json')
 
         const goformationSchemaVersion = await getPropertyFromJsonUrl(GOFORMATION_MANIFEST_URL, 'tag_name')
         const devfileSchemaVersion = await getPropertyFromJsonUrl(DEVFILE_MANIFEST_URL, 'tag_name')
@@ -179,17 +164,14 @@
             extensionContext,
             title: SCHEMA_PREFIX + 'sam.schema.json',
         })
-<<<<<<< HEAD
-
-=======
-        await getRemoteOrCachedFile({
-            filepath: devfileSchemaUri.fsPath,
+        await updateSchemaFromRemote({
+            destination: devfileSchemaUri,
             version: devfileSchemaVersion,
             url: `https://raw.githubusercontent.com/devfile/api/${devfileSchemaVersion}/schemas/latest/devfile.json`,
             cacheKey: 'devfileSchemaVersion',
             extensionContext,
+            title: SCHEMA_PREFIX + 'devfile.schema.json',
         })
->>>>>>> ed07f38e
         return {
             cfn: cfnSchemaUri,
             sam: samSchemaUri,

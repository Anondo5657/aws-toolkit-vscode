--- conflicted
+++ resolved
@@ -92,15 +92,12 @@
     cloudWatchLogGroup: string
     bucket: string
     createBucket: string
-<<<<<<< HEAD
     thing: string
     certificate: string
     policy: string
-=======
     cluster: string
     service: string
     container: string
->>>>>>> 0313bcbb
     // temporary icons while Cloud9 does not have codicon support
     plus: string
     edit: string

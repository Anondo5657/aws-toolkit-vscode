/*!
 * Copyright Amazon.com, Inc. or its affiliates. All Rights Reserved.
 * SPDX-License-Identifier: Apache-2.0
 */

<<<<<<< HEAD
import { InstanceStateManager, getStateManagerForSelection } from './instanceStateManager'
=======
>>>>>>> c4f44622
import { Ec2InstanceNode } from './explorer/ec2InstanceNode'
import { Ec2Node } from './explorer/ec2ParentNode'
import { Ec2ConnectionManager } from './model'
import { Ec2Prompter, instanceFilter } from './prompter'
<<<<<<< HEAD
import { Ec2Selection } from './utils'
import { Ec2Instance } from '../shared/clients/ec2Client'

export function refreshExplorer(node?: Ec2Node) {
    if (node) {
        node instanceof Ec2InstanceNode ? node.parent.refreshNode() : node.refreshNode()
    }
}

export async function openTerminal(node?: Ec2Node) {
    const selection = await getSelection(node)

    const connectionManager = new Ec2ConnectionManager(selection.region)
    await connectionManager.attemptToOpenEc2Terminal(selection)
}

export async function openRemoteConnection(node?: Ec2Node) {
    const selection = await getSelection(node)
    //const connectionManager = new Ec2ConnectionManager(selection.region)
    console.log(selection)
}

export async function startInstance(node?: Ec2Node) {
    const prompterFilter = (instance: Ec2Instance) => instance.status !== 'running'
    const stateManager = await getStateManager(node, prompterFilter)
    await stateManager.startInstanceWithCancel()
}

export async function stopInstance(node?: Ec2Node) {
    const prompterFilter = (instance: Ec2Instance) => instance.status !== 'stopped'
    const stateManager = await getStateManager(node, prompterFilter)
    await stateManager.stopInstanceWithCancel()
}

export async function rebootInstance(node?: Ec2Node) {
    const prompterFilter = (instance: Ec2Instance) => instance.status !== 'stopped'
    const stateManager = await getStateManager(node, prompterFilter)
    await stateManager.rebootInstanceWithCancel()
}

async function getStateManager(node?: Ec2Node, prompterFilter?: instanceFilter): Promise<InstanceStateManager> {
    const selection = await getSelection(node, prompterFilter)
    const stateManager = getStateManagerForSelection(selection)
    return stateManager
}

async function getSelection(node?: Ec2Node, filter?: instanceFilter): Promise<Ec2Selection> {
    const prompter = new Ec2Prompter(filter)
    const selection = node && node instanceof Ec2InstanceNode ? node.toSelection() : await prompter.promptUser()
    return selection
=======
import { Ec2Selection } from './prompter'
import { Ec2Client, Ec2Instance } from '../shared/clients/ec2Client'
import { copyToClipboard } from '../shared/utilities/messages'

export async function openTerminal(node?: Ec2Node) {
    const selection = await getSelection(node)

    const connectionManager = new Ec2ConnectionManager(selection.region)
    await connectionManager.attemptToOpenEc2Terminal(selection)
}

export async function openRemoteConnection(node?: Ec2Node) {
    const selection = await getSelection(node)
    //const connectionManager = new Ec2ConnectionManager(selection.region)
    console.log(selection)
}

export async function startInstance(node?: Ec2Node) {
    const prompterFilter = (instance: Ec2Instance) => instance.status !== 'running'
    const selection = await getSelection(node, prompterFilter)
    const client = new Ec2Client(selection.region)
    await client.startInstanceWithCancel(selection.instanceId)
}

export async function stopInstance(node?: Ec2Node) {
    const prompterFilter = (instance: Ec2Instance) => instance.status !== 'stopped'
    const selection = await getSelection(node, prompterFilter)
    const client = new Ec2Client(selection.region)
    await client.stopInstanceWithCancel(selection.instanceId)
}

export async function rebootInstance(node?: Ec2Node) {
    const selection = await getSelection(node)
    const client = new Ec2Client(selection.region)
    await client.rebootInstanceWithCancel(selection.instanceId)
}

async function getSelection(node?: Ec2Node, filter?: instanceFilter): Promise<Ec2Selection> {
    const prompter = new Ec2Prompter(filter)
    const selection = node && node instanceof Ec2InstanceNode ? node.toSelection() : await prompter.promptUser()
    return selection
}

export async function copyInstanceId(instanceId: string): Promise<void> {
    await copyToClipboard(instanceId, 'Id')
>>>>>>> c4f44622
}<|MERGE_RESOLUTION|>--- conflicted
+++ resolved
@@ -3,69 +3,18 @@
  * SPDX-License-Identifier: Apache-2.0
  */
 
-<<<<<<< HEAD
-import { InstanceStateManager, getStateManagerForSelection } from './instanceStateManager'
-=======
->>>>>>> c4f44622
 import { Ec2InstanceNode } from './explorer/ec2InstanceNode'
 import { Ec2Node } from './explorer/ec2ParentNode'
 import { Ec2ConnectionManager } from './model'
-import { Ec2Prompter, instanceFilter } from './prompter'
-<<<<<<< HEAD
-import { Ec2Selection } from './utils'
-import { Ec2Instance } from '../shared/clients/ec2Client'
+import { Ec2Prompter, instanceFilter, Ec2Selection } from './prompter'
+import { Ec2Instance, Ec2Client } from '../shared/clients/ec2Client'
+import { copyToClipboard } from '../shared/utilities/messages'
 
 export function refreshExplorer(node?: Ec2Node) {
     if (node) {
         node instanceof Ec2InstanceNode ? node.parent.refreshNode() : node.refreshNode()
     }
 }
-
-export async function openTerminal(node?: Ec2Node) {
-    const selection = await getSelection(node)
-
-    const connectionManager = new Ec2ConnectionManager(selection.region)
-    await connectionManager.attemptToOpenEc2Terminal(selection)
-}
-
-export async function openRemoteConnection(node?: Ec2Node) {
-    const selection = await getSelection(node)
-    //const connectionManager = new Ec2ConnectionManager(selection.region)
-    console.log(selection)
-}
-
-export async function startInstance(node?: Ec2Node) {
-    const prompterFilter = (instance: Ec2Instance) => instance.status !== 'running'
-    const stateManager = await getStateManager(node, prompterFilter)
-    await stateManager.startInstanceWithCancel()
-}
-
-export async function stopInstance(node?: Ec2Node) {
-    const prompterFilter = (instance: Ec2Instance) => instance.status !== 'stopped'
-    const stateManager = await getStateManager(node, prompterFilter)
-    await stateManager.stopInstanceWithCancel()
-}
-
-export async function rebootInstance(node?: Ec2Node) {
-    const prompterFilter = (instance: Ec2Instance) => instance.status !== 'stopped'
-    const stateManager = await getStateManager(node, prompterFilter)
-    await stateManager.rebootInstanceWithCancel()
-}
-
-async function getStateManager(node?: Ec2Node, prompterFilter?: instanceFilter): Promise<InstanceStateManager> {
-    const selection = await getSelection(node, prompterFilter)
-    const stateManager = getStateManagerForSelection(selection)
-    return stateManager
-}
-
-async function getSelection(node?: Ec2Node, filter?: instanceFilter): Promise<Ec2Selection> {
-    const prompter = new Ec2Prompter(filter)
-    const selection = node && node instanceof Ec2InstanceNode ? node.toSelection() : await prompter.promptUser()
-    return selection
-=======
-import { Ec2Selection } from './prompter'
-import { Ec2Client, Ec2Instance } from '../shared/clients/ec2Client'
-import { copyToClipboard } from '../shared/utilities/messages'
 
 export async function openTerminal(node?: Ec2Node) {
     const selection = await getSelection(node)
@@ -108,5 +57,4 @@
 
 export async function copyInstanceId(instanceId: string): Promise<void> {
     await copyToClipboard(instanceId, 'Id')
->>>>>>> c4f44622
 }
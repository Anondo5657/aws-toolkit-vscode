{
    "name": "aws-toolkit-vscode",
    "displayName": "AWS Toolkit",
    "description": "Including CodeWhisperer, CodeCatalyst, and support for Lambda, S3, CloudWatch Logs, and many other services",
    "version": "1.94.0-SNAPSHOT",
    "extensionKind": [
        "workspace"
    ],
    "publisher": "amazonwebservices",
    "license": "Apache-2.0",
    "repository": {
        "type": "git",
        "url": "https://github.com/aws/aws-toolkit-vscode"
    },
    "engines": {
        "vscode": "^1.68.0"
    },
    "icon": "resources/marketplace/aws-icon-256x256.png",
    "bugs": {
        "url": "https://github.com/aws/aws-toolkit-vscode/issues"
    },
    "galleryBanner": {
        "color": "#FF9900",
        "theme": "light"
    },
    "categories": [
        "Debuggers",
        "Linters",
        "Other"
    ],
    "keywords": [
        "Lambda",
        "CodeCatalyst",
        "CodeWhisperer",
        "Code",
        "Whisperer"
    ],
    "preview": false,
    "qna": "https://github.com/aws/aws-toolkit-vscode/issues",
    "activationEvents": [
        "onStartupFinished",
        "onDebugResolve:aws-sam",
        "onView:aws.codeWhisperer.securityPanel",
        "onDebugInitialConfigurations",
        "onLanguage:javascript",
        "onLanguage:java",
        "onLanguage:python",
        "onLanguage:csharp",
        "onLanguage:yaml",
        "onFileSystem:s3",
        "onFileSystem:s3-readonly",
        "onCommand:aws.codeWhisperer.accept"
    ],
    "main": "./dist/src/main",
    "browser": "./dist/src/extensionWeb",
    "contributes": {
        "configuration": {
            "type": "object",
            "title": "%AWS.productName%",
            "cloud9": {
                "cn": {
                    "title": "%AWS.productName.cn%"
                }
            },
            "properties": {
                "aws.profile": {
                    "type": "string",
                    "deprecationMessage": "The current profile is now stored internally by the Toolkit.",
                    "description": "%AWS.configuration.profileDescription%"
                },
                "aws.ecs.openTerminalCommand": {
                    "type": "string",
                    "default": "/bin/sh",
                    "markdownDescription": "%AWS.configuration.description.ecs.openTerminalCommand%"
                },
                "aws.iot.maxItemsPerPage": {
                    "type": "number",
                    "default": 100,
                    "minimum": 1,
                    "maximum": 250,
                    "markdownDescription": "%AWS.configuration.description.iot.maxItemsPerPage%"
                },
                "aws.s3.maxItemsPerPage": {
                    "type": "number",
                    "default": 300,
                    "minimum": 3,
                    "maximum": 1000,
                    "markdownDescription": "%AWS.configuration.description.s3.maxItemsPerPage%"
                },
                "aws.samcli.location": {
                    "type": "string",
                    "scope": "machine",
                    "default": "",
                    "markdownDescription": "%AWS.configuration.description.samcli.location%"
                },
                "aws.samcli.lambdaTimeout": {
                    "type": "number",
                    "default": 90000,
                    "markdownDescription": "%AWS.configuration.description.samcli.lambdaTimeout%"
                },
                "aws.samcli.legacyDeploy": {
                    "type": "boolean",
                    "default": false,
                    "markdownDescription": "%AWS.configuration.description.samcli.legacyDeploy%"
                },
                "aws.logLevel": {
                    "type": "string",
                    "default": "info",
                    "enum": [
                        "error",
                        "warn",
                        "info",
                        "verbose",
                        "debug"
                    ],
                    "enumDescriptions": [
                        "Errors Only",
                        "Errors and Warnings",
                        "Errors, Warnings, and Info",
                        "Errors, Warnings, Info, and Verbose",
                        "Errors, Warnings, Info, Verbose, and Debug"
                    ],
                    "markdownDescription": "%AWS.configuration.description.logLevel%",
                    "cloud9": {
                        "cn": {
                            "markdownDescription": "%AWS.configuration.description.logLevel.cn%"
                        }
                    }
                },
                "aws.telemetry": {
                    "type": "boolean",
                    "default": true,
                    "markdownDescription": "%AWS.configuration.description.telemetry%",
                    "cloud9": {
                        "cn": {
                            "markdownDescription": "%AWS.configuration.description.telemetry.cn%"
                        }
                    }
                },
                "aws.stepfunctions.asl.format.enable": {
                    "type": "boolean",
                    "scope": "window",
                    "default": true,
                    "description": "%AWS.stepFunctions.asl.format.enable.desc%"
                },
                "aws.stepfunctions.asl.maxItemsComputed": {
                    "type": "number",
                    "default": 5000,
                    "description": "%AWS.stepFunctions.asl.maxItemsComputed.desc%"
                },
                "aws.ssmDocument.ssm.maxItemsComputed": {
                    "type": "number",
                    "default": 5000,
                    "description": "%AWS.ssmDocument.ssm.maxItemsComputed.desc%"
                },
                "aws.cwl.limit": {
                    "type": "number",
                    "default": 10000,
                    "description": "%AWS.cwl.limit.desc%",
                    "maximum": 10000
                },
                "aws.samcli.manuallySelectedBuckets": {
                    "type": "object",
                    "description": "%AWS.samcli.deploy.bucket.recentlyUsed%",
                    "default": []
                },
                "aws.samcli.enableCodeLenses": {
                    "type": "boolean",
                    "description": "%AWS.configuration.enableCodeLenses%",
                    "default": false
                },
                "aws.suppressPrompts": {
                    "type": "object",
                    "description": "%AWS.configuration.description.suppressPrompts%",
                    "default": {},
                    "properties": {
                        "apprunnerNotifyPricing": {
                            "type": "boolean",
                            "default": false
                        },
                        "apprunnerNotifyPause": {
                            "type": "boolean",
                            "default": false
                        },
                        "ecsRunCommand": {
                            "type": "boolean",
                            "default": false
                        },
                        "ecsRunCommandEnable": {
                            "type": "boolean",
                            "default": false
                        },
                        "ecsRunCommandDisable": {
                            "type": "boolean",
                            "default": false
                        },
                        "regionAddAutomatically": {
                            "type": "boolean",
                            "default": false
                        },
                        "yamlExtPrompt": {
                            "type": "boolean",
                            "default": false
                        },
                        "fileViewerEdit": {
                            "type": "boolean",
                            "default": false
                        },
                        "createCredentialsProfile": {
                            "type": "boolean",
                            "default": false
                        },
                        "samcliConfirmDevStack": {
                            "type": "boolean",
                            "default": false
                        },
                        "remoteConnected": {
                            "type": "boolean",
                            "default": false
                        },
                        "codeWhispererNewWelcomeMessage": {
                            "type": "boolean",
                            "default": false
                        },
                        "codeWhispererConnectionExpired": {
                            "type": "boolean",
                            "default": false
                        }
                    },
                    "additionalProperties": false
                },
                "aws.experiments": {
                    "type": "object",
                    "markdownDescription": "%AWS.configuration.description.experiments%",
                    "default": {
                        "jsonResourceModification": false
                    },
                    "properties": {
                        "jsonResourceModification": {
                            "type": "boolean",
                            "default": false
                        }
                    },
                    "additionalProperties": false
                },
                "aws.codeWhisperer.includeSuggestionsWithCodeReferences": {
                    "type": "boolean",
                    "description": "%AWS.configuration.description.codewhisperer%",
                    "default": true
                },
                "aws.codeWhisperer.importRecommendation": {
                    "type": "boolean",
                    "description": "%AWS.configuration.description.codewhisperer.importRecommendation%",
                    "default": true
                },
                "aws.codeWhisperer.shareCodeWhispererContentWithAWS": {
                    "type": "boolean",
                    "markdownDescription": "%AWS.configuration.description.codewhisperer.shareCodeWhispererContentWithAWS%",
                    "default": true,
                    "scope": "application"
                },
                "aws.codeWhisperer.javaCompilationOutput": {
                    "type": "string",
                    "default": "",
                    "description": "Provide the ABSOLUTE path which is used to store java project compilation results."
                },
                "aws.resources.enabledResources": {
                    "type": "array",
                    "description": "%AWS.configuration.description.resources.enabledResources%",
                    "items": {
                        "type": "string"
                    }
                },
                "aws.lambda.recentlyUploaded": {
                    "type": "object",
                    "description": "%AWS.configuration.description.lambda.recentlyUploaded%",
                    "default": []
                },
                "aws.weaverbird.debateRounds": {
                    "type": "number",
                    "minimum": 0,
                    "maximum": 5,
                    "default": 2,
                    "description": "The max number of times for the LLMs to debate the code change before responding"
                },
                "aws.weaverbird.generationFlow": {
                    "type": "string",
                    "enum": [
                        "fargate",
                        "lambda",
                        "stepFunction"
                    ],
                    "default": "stepFunction",
                    "description": "The flow used on the backend for generating code changes"
                },
                "aws.weaverbird.maxTokensToSample": {
                    "type": "number",
                    "minimum": 1000,
                    "maximum": 50000,
                    "default": 50000,
                    "description": "The max number of tokens to generate before stopping"
                },
                "aws.weaverbird.model": {
                    "type": "string",
                    "enum": [
                        "bedrock-claude-v2",
                        "bedrock-claude-instant-v1",
                        "anthropic-claude-v2",
                        "anthropic-claude-instant-v1"
                    ],
                    "default": "bedrock-claude-v2",
                    "description": "The large language model to use"
                },
                "aws.weaverbird.modelTemperature": {
                    "type": "number",
                    "minimum": 0,
                    "maximum": 1,
                    "default": 0,
                    "description": "The randomness of the LLM output"
                }
            }
        },
        "debuggers": [
            {
                "type": "aws-sam",
                "label": "%AWS.configuration.description.awssam.debug.label%",
                "configurationAttributes": {
                    "direct-invoke": {
                        "$schema": "http://json-schema.org/draft-07/schema#",
                        "title": "AwsSamDebuggerConfiguration",
                        "additionalProperties": false,
                        "properties": {
                            "aws": {
                                "title": "AWS Connection",
                                "description": "%AWS.configuration.description.awssam.debug.aws%",
                                "properties": {
                                    "credentials": {
                                        "description": "%AWS.configuration.description.awssam.debug.credentials%",
                                        "type": "string",
                                        "cloud9": {
                                            "cn": {
                                                "description": "%AWS.configuration.description.awssam.debug.credentials.cn%"
                                            }
                                        }
                                    },
                                    "region": {
                                        "description": "%AWS.configuration.description.awssam.debug.region%",
                                        "type": "string"
                                    }
                                },
                                "additionalProperties": false,
                                "type": "object"
                            },
                            "invokeTarget": {
                                "oneOf": [
                                    {
                                        "title": "Template Target Properties",
                                        "description": "%AWS.configuration.description.awssam.debug.invokeTarget%",
                                        "properties": {
                                            "templatePath": {
                                                "description": "%AWS.configuration.description.awssam.debug.templatePath%",
                                                "type": "string"
                                            },
                                            "logicalId": {
                                                "description": "%AWS.configuration.description.awssam.debug.logicalId%",
                                                "type": "string"
                                            },
                                            "target": {
                                                "description": "%AWS.configuration.description.awssam.debug.target%",
                                                "type": "string",
                                                "enum": [
                                                    "template"
                                                ]
                                            }
                                        },
                                        "additionalProperties": false,
                                        "required": [
                                            "templatePath",
                                            "logicalId",
                                            "target"
                                        ],
                                        "type": "object"
                                    },
                                    {
                                        "title": "Code Target Properties",
                                        "description": "%AWS.configuration.description.awssam.debug.invokeTarget%",
                                        "properties": {
                                            "lambdaHandler": {
                                                "description": "%AWS.configuration.description.awssam.debug.lambdaHandler%",
                                                "type": "string"
                                            },
                                            "projectRoot": {
                                                "description": "%AWS.configuration.description.awssam.debug.projectRoot%",
                                                "type": "string"
                                            },
                                            "target": {
                                                "description": "%AWS.configuration.description.awssam.debug.target%",
                                                "type": "string",
                                                "enum": [
                                                    "code"
                                                ]
                                            },
                                            "architecture": {
                                                "description": "%AWS.configuration.description.awssam.debug.architecture%",
                                                "type": "string",
                                                "enum": [
                                                    "x86_64",
                                                    "arm64"
                                                ]
                                            }
                                        },
                                        "additionalProperties": false,
                                        "required": [
                                            "lambdaHandler",
                                            "projectRoot",
                                            "target"
                                        ],
                                        "type": "object"
                                    },
                                    {
                                        "title": "API Target Properties",
                                        "description": "%AWS.configuration.description.awssam.debug.invokeTarget%",
                                        "properties": {
                                            "templatePath": {
                                                "description": "%AWS.configuration.description.awssam.debug.templatePath%",
                                                "type": "string"
                                            },
                                            "logicalId": {
                                                "description": "%AWS.configuration.description.awssam.debug.logicalId%",
                                                "type": "string"
                                            },
                                            "target": {
                                                "description": "%AWS.configuration.description.awssam.debug.target%",
                                                "type": "string",
                                                "enum": [
                                                    "api"
                                                ]
                                            }
                                        },
                                        "additionalProperties": false,
                                        "required": [
                                            "templatePath",
                                            "logicalId",
                                            "target"
                                        ],
                                        "type": "object"
                                    }
                                ]
                            },
                            "lambda": {
                                "title": "Lambda Properties",
                                "description": "%AWS.configuration.description.awssam.debug.lambda%",
                                "properties": {
                                    "environmentVariables": {
                                        "description": "%AWS.configuration.description.awssam.debug.envvars%",
                                        "additionalProperties": {
                                            "type": [
                                                "string"
                                            ]
                                        },
                                        "type": "object"
                                    },
                                    "payload": {
                                        "description": "%AWS.configuration.description.awssam.debug.event%",
                                        "properties": {
                                            "json": {
                                                "description": "%AWS.configuration.description.awssam.debug.event.json%",
                                                "type": "object"
                                            },
                                            "path": {
                                                "description": "%AWS.configuration.description.awssam.debug.event.path%",
                                                "type": "string"
                                            }
                                        },
                                        "additionalProperties": false,
                                        "type": "object"
                                    },
                                    "memoryMb": {
                                        "description": "%AWS.configuration.description.awssam.debug.memoryMb%",
                                        "type": "number"
                                    },
                                    "runtime": {
                                        "description": "%AWS.configuration.description.awssam.debug.runtime%",
                                        "type": "string"
                                    },
                                    "timeoutSec": {
                                        "description": "%AWS.configuration.description.awssam.debug.timeout%",
                                        "type": "number"
                                    },
                                    "pathMappings": {
                                        "type:": "array",
                                        "items": {
                                            "title": "Path Mapping",
                                            "type": "object",
                                            "properties": {
                                                "localRoot": {
                                                    "type": "string"
                                                },
                                                "remoteRoot": {
                                                    "type": "string"
                                                }
                                            },
                                            "additionalProperties": false,
                                            "required": [
                                                "localRoot",
                                                "remoteRoot"
                                            ]
                                        }
                                    }
                                },
                                "additionalProperties": false,
                                "type": "object"
                            },
                            "sam": {
                                "title": "SAM CLI Properties",
                                "description": "%AWS.configuration.description.awssam.debug.sam%",
                                "properties": {
                                    "buildArguments": {
                                        "description": "%AWS.configuration.description.awssam.debug.buildArguments%",
                                        "type": "array",
                                        "items": {
                                            "type": "string"
                                        }
                                    },
                                    "buildDir": {
                                        "description": "%AWS.configuration.description.awssam.debug.buildDir%",
                                        "type": "string"
                                    },
                                    "containerBuild": {
                                        "description": "%AWS.configuration.description.awssam.debug.containerBuild%",
                                        "type": "boolean"
                                    },
                                    "dockerNetwork": {
                                        "description": "%AWS.configuration.description.awssam.debug.dockerNetwork%",
                                        "type": "string"
                                    },
                                    "localArguments": {
                                        "description": "%AWS.configuration.description.awssam.debug.localArguments%",
                                        "type": "array",
                                        "items": {
                                            "type": "string"
                                        }
                                    },
                                    "skipNewImageCheck": {
                                        "description": "%AWS.configuration.description.awssam.debug.skipNewImageCheck%",
                                        "type": "boolean"
                                    },
                                    "template": {
                                        "description": "%AWS.configuration.description.awssam.debug.template%",
                                        "properties": {
                                            "parameters": {
                                                "description": "%AWS.configuration.description.awssam.debug.templateParameters%",
                                                "additionalProperties": {
                                                    "type": [
                                                        "string",
                                                        "number"
                                                    ]
                                                },
                                                "type": "object"
                                            }
                                        },
                                        "type": "object",
                                        "additionalProperties": false
                                    }
                                },
                                "additionalProperties": false,
                                "type": "object"
                            },
                            "api": {
                                "title": "API Gateway Properties",
                                "description": "%AWS.configuration.description.awssam.debug.api%",
                                "properties": {
                                    "path": {
                                        "description": "%AWS.configuration.description.awssam.debug.api.path%",
                                        "type": "string"
                                    },
                                    "httpMethod": {
                                        "description": "%AWS.configuration.description.awssam.debug.api.httpMethod%",
                                        "type": "string",
                                        "enum": [
                                            "delete",
                                            "get",
                                            "head",
                                            "options",
                                            "patch",
                                            "post",
                                            "put"
                                        ]
                                    },
                                    "payload": {
                                        "description": "%AWS.configuration.description.awssam.debug.event%",
                                        "properties": {
                                            "json": {
                                                "description": "%AWS.configuration.description.awssam.debug.event.json%",
                                                "type": "object"
                                            },
                                            "path": {
                                                "description": "%AWS.configuration.description.awssam.debug.event.path%",
                                                "type": "string"
                                            }
                                        },
                                        "additionalProperties": false,
                                        "type": "object"
                                    },
                                    "headers": {
                                        "description": "%AWS.configuration.description.awssam.debug.api.headers%",
                                        "type": "object",
                                        "additionalProperties": {
                                            "type": "string"
                                        }
                                    },
                                    "querystring": {
                                        "description": "%AWS.configuration.description.awssam.debug.api.queryString%",
                                        "type": "string"
                                    },
                                    "stageVariables": {
                                        "description": "%AWS.configuration.description.awssam.debug.api.stageVariables%",
                                        "type": "object",
                                        "additionalProperties": {
                                            "type": "string"
                                        }
                                    },
                                    "clientCertificateId": {
                                        "description": "%AWS.configuration.description.awssam.debug.api.clientCertId%",
                                        "type": "string"
                                    }
                                },
                                "additionalProperties": false,
                                "required": [
                                    "path",
                                    "httpMethod"
                                ],
                                "type": "object"
                            }
                        },
                        "required": [
                            "invokeTarget"
                        ],
                        "type": "object"
                    }
                },
                "configurationSnippets": [
                    {
                        "label": "%AWS.configuration.description.awssam.debug.snippets.lambdaCode.label%",
                        "description": "%AWS.configuration.description.awssam.debug.snippets.lambdaCode.description%",
                        "body": {
                            "type": "aws-sam",
                            "request": "direct-invoke",
                            "name": "${3:Invoke Lambda}",
                            "invokeTarget": {
                                "target": "code",
                                "lambdaHandler": "${1:Function Handler}",
                                "projectRoot": "^\"\\${workspaceFolder}\""
                            },
                            "lambda": {
                                "runtime": "${2:Lambda Runtime}",
                                "payload": {
                                    "json": {}
                                }
                            }
                        },
                        "cloud9": {
                            "cn": {
                                "label": "%AWS.configuration.description.awssam.debug.snippets.lambdaCode.label.cn%",
                                "description": "%AWS.configuration.description.awssam.debug.snippets.lambdaCode.description.cn%"
                            }
                        }
                    },
                    {
                        "label": "%AWS.configuration.description.awssam.debug.snippets.lambdaTemplate.label%",
                        "description": "%AWS.configuration.description.awssam.debug.snippets.lambdaTemplate.description%",
                        "body": {
                            "type": "aws-sam",
                            "request": "direct-invoke",
                            "name": "${3:Invoke Lambda}",
                            "invokeTarget": {
                                "target": "template",
                                "templatePath": "${1:Template Location}",
                                "logicalId": "${2:Function Logical ID}"
                            },
                            "lambda": {
                                "payload": {
                                    "json": {}
                                }
                            }
                        },
                        "cloud9": {
                            "cn": {
                                "label": "%AWS.configuration.description.awssam.debug.snippets.lambdaTemplate.label.cn%",
                                "description": "%AWS.configuration.description.awssam.debug.snippets.lambdaTemplate.description.cn%"
                            }
                        }
                    },
                    {
                        "label": "%AWS.configuration.description.awssam.debug.snippets.api.label%",
                        "description": "%AWS.configuration.description.awssam.debug.snippets.api.description%",
                        "body": {
                            "type": "aws-sam",
                            "request": "direct-invoke",
                            "name": "${5:Invoke Lambda with API Gateway}",
                            "invokeTarget": {
                                "target": "api",
                                "templatePath": "${1:Template Location}",
                                "logicalId": "${2:Function Logical ID}"
                            },
                            "api": {
                                "path": "${3:Path}",
                                "httpMethod": "${4:Method}",
                                "payload": {
                                    "json": {}
                                }
                            }
                        },
                        "cloud9": {
                            "cn": {
                                "label": "%AWS.configuration.description.awssam.debug.snippets.api.label.cn%",
                                "description": "%AWS.configuration.description.awssam.debug.snippets.api.description.cn%"
                            }
                        }
                    }
                ]
            }
        ],
        "viewsContainers": {
            "activitybar": [
                {
                    "id": "aws-explorer",
                    "title": "%AWS.title%",
                    "icon": "resources/aws-logo.svg",
                    "cloud9": {
                        "cn": {
                            "title": "%AWS.title.cn%",
                            "icon": "resources/aws-cn-logo.svg"
                        }
                    }
                }
            ],
            "panel": [
                {
                    "id": "aws-codewhisperer-reference-log",
                    "title": "CodeWhisperer Reference Log",
                    "icon": "media/aws-logo.svg"
                }
            ]
        },
        "views": {
            "aws-explorer": [
                {
                    "type": "webview",
                    "id": "aws.AWSQChatView",
                    "name": "AWS Q"
                },
                {
                    "id": "aws.explorer",
                    "name": "%AWS.lambda.explorerTitle%"
                },
                {
                    "id": "aws.developerTools",
                    "name": "%AWS.developerTools.explorerTitle%"
                }
            ],
            "aws-codewhisperer-reference-log": [
                {
                    "type": "webview",
                    "id": "aws.codeWhisperer.referenceLog",
                    "name": ""
                }
            ]
        },
        "submenus": [
            {
                "id": "aws.auth",
                "label": "%AWS.submenu.auth.title%",
                "icon": "$(ellipsis)"
            }
        ],
        "menus": {
            "commandPalette": [
                {
                    "command": "aws.apig.copyUrl",
                    "when": "false"
                },
                {
                    "command": "aws.apig.invokeRemoteRestApi",
                    "when": "false"
                },
                {
                    "command": "aws.deleteCloudFormation",
                    "when": "false"
                },
                {
                    "command": "aws.downloadStateMachineDefinition",
                    "when": "false"
                },
                {
                    "command": "aws.ecr.createRepository",
                    "when": "false"
                },
                {
                    "command": "aws.executeStateMachine",
                    "when": "false"
                },
                {
                    "command": "aws.copyArn",
                    "when": "false"
                },
                {
                    "command": "aws.copyName",
                    "when": "false"
                },
                {
                    "command": "aws.listCommands",
                    "when": "false"
                },
                {
                    "command": "aws.codecatalyst.listCommands",
                    "when": "false"
                },
                {
                    "command": "aws.codecatalyst.openDevEnv",
                    "when": "!isCloud9"
                },
                {
                    "command": "aws.codecatalyst.createDevEnv",
                    "when": "!isCloud9"
                },
                {
                    "command": "aws.codecatalyst.removeConnection",
                    "when": "false"
                },
                {
                    "command": "aws.codeWhisperer.removeConnection",
                    "when": "false"
                },
                {
                    "command": "aws.downloadSchemaItemCode",
                    "when": "false"
                },
                {
                    "command": "aws.deleteLambda",
                    "when": "false"
                },
                {
                    "command": "aws.downloadLambda",
                    "when": "false"
                },
                {
                    "command": "aws.invokeLambda",
                    "when": "false"
                },
                {
                    "command": "aws.copyLambdaUrl",
                    "when": "false"
                },
                {
                    "command": "aws.viewSchemaItem",
                    "when": "false"
                },
                {
                    "command": "aws.searchSchema",
                    "when": "false"
                },
                {
                    "command": "aws.searchSchemaPerRegistry",
                    "when": "false"
                },
                {
                    "command": "aws.refreshAwsExplorer",
                    "when": "false"
                },
                {
                    "command": "aws.cdk.refresh",
                    "when": "false"
                },
                {
                    "command": "aws.cdk.viewDocs",
                    "when": "false"
                },
                {
                    "command": "aws.ssmDocument.openLocalDocument",
                    "when": "false"
                },
                {
                    "command": "aws.ssmDocument.openLocalDocumentJson",
                    "when": "false"
                },
                {
                    "command": "aws.ssmDocument.openLocalDocumentYaml",
                    "when": "false"
                },
                {
                    "command": "aws.ssmDocument.deleteDocument",
                    "when": "false"
                },
                {
                    "command": "aws.ssmDocument.updateDocumentVersion",
                    "when": "false"
                },
                {
                    "command": "aws.copyLogResource",
                    "when": "resourceScheme == aws-cwl"
                },
                {
                    "command": "aws.saveCurrentLogDataContent",
                    "when": "resourceScheme == aws-cwl"
                },
                {
                    "command": "aws.s3.editFile",
                    "when": "resourceScheme == s3-readonly"
                },
                {
                    "command": "aws.cwl.viewLogStream",
                    "when": "false"
                },
                {
                    "command": "aws.cwl.changeFilterPattern",
                    "when": "false"
                },
                {
                    "command": "aws.cwl.changeTimeFilter",
                    "when": "false"
                },
                {
                    "command": "aws.ecr.deleteRepository",
                    "when": "false"
                },
                {
                    "command": "aws.ecr.copyTagUri",
                    "when": "false"
                },
                {
                    "command": "aws.ecr.copyRepositoryUri",
                    "when": "false"
                },
                {
                    "command": "aws.ecr.deleteTag",
                    "when": "false"
                },
                {
                    "command": "aws.iot.createThing",
                    "when": "false"
                },
                {
                    "command": "aws.iot.deleteThing",
                    "when": "false"
                },
                {
                    "command": "aws.iot.createCert",
                    "when": "false"
                },
                {
                    "command": "aws.iot.deleteCert",
                    "when": "false"
                },
                {
                    "command": "aws.iot.attachCert",
                    "when": "false"
                },
                {
                    "command": "aws.iot.attachPolicy",
                    "when": "false"
                },
                {
                    "command": "aws.iot.activateCert",
                    "when": "false"
                },
                {
                    "command": "aws.iot.deactivateCert",
                    "when": "false"
                },
                {
                    "command": "aws.iot.revokeCert",
                    "when": "false"
                },
                {
                    "command": "aws.iot.createPolicy",
                    "when": "false"
                },
                {
                    "command": "aws.iot.deletePolicy",
                    "when": "false"
                },
                {
                    "command": "aws.iot.createPolicyVersion",
                    "when": "false"
                },
                {
                    "command": "aws.iot.deletePolicyVersion",
                    "when": "false"
                },
                {
                    "command": "aws.iot.detachCert",
                    "when": "false"
                },
                {
                    "command": "aws.iot.detachPolicy",
                    "when": "false"
                },
                {
                    "command": "aws.iot.viewPolicyVersion",
                    "when": "false"
                },
                {
                    "command": "aws.iot.setDefaultPolicy",
                    "when": "false"
                },
                {
                    "command": "aws.iot.copyEndpoint",
                    "when": "false"
                },
                {
                    "command": "aws.deploySamApplication",
                    "when": "config.aws.samcli.legacyDeploy"
                },
                {
                    "command": "aws.samcli.sync",
                    "when": "!config.aws.samcli.legacyDeploy"
                },
                {
                    "command": "aws.s3.copyPath",
                    "when": "false"
                },
                {
                    "command": "aws.s3.createBucket",
                    "when": "false"
                },
                {
                    "command": "aws.s3.createFolder",
                    "when": "false"
                },
                {
                    "command": "aws.s3.deleteBucket",
                    "when": "false"
                },
                {
                    "command": "aws.s3.deleteFile",
                    "when": "false"
                },
                {
                    "command": "aws.s3.downloadFileAs",
                    "when": "false"
                },
                {
                    "command": "aws.s3.openFile",
                    "when": "false"
                },
                {
                    "command": "aws.s3.editFile",
                    "when": "false"
                },
                {
                    "command": "aws.s3.uploadFileToParent",
                    "when": "false"
                },
                {
                    "command": "aws.apprunner.startDeployment",
                    "when": "false"
                },
                {
                    "command": "aws.apprunner.createService",
                    "when": "false"
                },
                {
                    "command": "aws.apprunner.pauseService",
                    "when": "false"
                },
                {
                    "command": "aws.apprunner.resumeService",
                    "when": "false"
                },
                {
                    "command": "aws.apprunner.copyServiceUrl",
                    "when": "false"
                },
                {
                    "command": "aws.apprunner.open",
                    "when": "false"
                },
                {
                    "command": "aws.apprunner.deleteService",
                    "when": "false"
                },
                {
                    "command": "aws.apprunner.createServiceFromEcr",
                    "when": "false"
                },
                {
                    "command": "aws.resources.copyIdentifier",
                    "when": "false"
                },
                {
                    "command": "aws.resources.openResourcePreview",
                    "when": "false"
                },
                {
                    "command": "aws.resources.createResource",
                    "when": "false"
                },
                {
                    "command": "aws.resources.deleteResource",
                    "when": "false"
                },
                {
                    "command": "aws.resources.updateResource",
                    "when": "false"
                },
                {
                    "command": "aws.resources.updateResourceInline",
                    "when": "false"
                },
                {
                    "command": "aws.resources.saveResource",
                    "when": "false"
                },
                {
                    "command": "aws.resources.closeResource",
                    "when": "false"
                },
                {
                    "command": "aws.resources.viewDocs",
                    "when": "false"
                },
                {
                    "command": "aws.ecs.runCommandInContainer",
                    "when": "false"
                },
                {
                    "command": "aws.ecs.openTaskInTerminal",
                    "when": "false"
                },
                {
                    "command": "aws.ecs.enableEcsExec",
                    "when": "false"
                },
                {
                    "command": "aws.ecs.disableEcsExec",
                    "when": "false"
                },
                {
                    "command": "aws.ecs.viewDocumentation",
                    "when": "false"
                },
                {
                    "command": "aws.renderStateMachineGraph",
                    "when": "false"
                },
                {
                    "command": "aws.auth.addConnection",
                    "when": "false"
                },
                {
                    "command": "aws.auth.switchConnections",
                    "when": "false"
                },
                {
                    "command": "aws.auth.signout",
                    "when": "false"
                },
                {
                    "command": "aws.auth.help",
                    "when": "false"
                },
                {
                    "command": "aws.auth.manageConnections"
                },
                {
                    "command": "aws.ec2.openRemoteConnection",
                    "when": "aws.isDevMode"
                },
                {
                    "command": "aws.ec2.openTerminal",
                    "when": "aws.isDevMode"
                },
                {
                    "command": "aws.ec2.startInstance",
                    "when": "aws.isDevMode"
                },
                {
                    "command": "aws.ec2.stopInstance",
                    "whem": "aws.isDevMode"
                },
                {
                    "command": "aws.ec2.rebootInstance",
                    "whem": "aws.isDevMode"
                },
                {
                    "command": "aws.dev.openMenu",
                    "when": "aws.isDevMode || isCloud9"
                }
            ],
            "editor/title": [
                {
                    "command": "aws.previewStateMachine",
                    "when": "editorLangId == asl || editorLangId == asl-yaml",
                    "group": "navigation"
                },
                {
                    "command": "aws.saveCurrentLogDataContent",
                    "when": "resourceScheme == aws-cwl",
                    "group": "navigation"
                },
                {
                    "command": "aws.cwl.changeFilterPattern",
                    "when": "resourceScheme == aws-cwl",
                    "group": "navigation"
                },
                {
                    "command": "aws.cwl.changeTimeFilter",
                    "when": "resourceScheme == aws-cwl",
                    "group": "navigation"
                },
                {
                    "command": "aws.s3.editFile",
                    "when": "resourceScheme == s3-readonly",
                    "group": "navigation"
                },
                {
                    "command": "aws.ssmDocument.publishDocument",
                    "when": "editorLangId =~ /^(ssm-yaml|ssm-json)$/",
                    "group": "navigation"
                },
                {
                    "command": "aws.resources.updateResourceInline",
                    "when": "resourceScheme == awsResource && !isCloud9 && config.aws.experiments.jsonResourceModification",
                    "group": "navigation"
                },
                {
                    "command": "aws.resources.closeResource",
                    "when": "resourcePath =~ /^.+(awsResource.json)$/",
                    "group": "navigation"
                },
                {
                    "command": "aws.resources.saveResource",
                    "when": "resourcePath =~ /^.+(awsResource.json)$/",
                    "group": "navigation"
                }
            ],
            "editor/title/context": [
                {
                    "command": "aws.copyLogResource",
                    "when": "resourceScheme == aws-cwl",
                    "group": "1_cutcopypaste@1"
                }
            ],
            "view/title": [
                {
                    "command": "aws.submitFeedback",
                    "when": "view == aws.explorer",
                    "group": "navigation@6"
                },
                {
                    "command": "aws.refreshAwsExplorer",
                    "when": "view == aws.explorer",
                    "group": "navigation@5"
                },
                {
                    "command": "aws.login",
                    "when": "view == aws.explorer",
                    "group": "1_account@1"
                },
                {
                    "command": "aws.showRegion",
                    "when": "view == aws.explorer",
                    "group": "1_account@2"
                },
                {
                    "command": "aws.listCommands",
                    "when": "view == aws.explorer && !isCloud9",
                    "group": "1_account@3"
                },
                {
                    "command": "aws.lambda.createNewSamApp",
                    "when": "view == aws.explorer",
                    "group": "3_lambda@1"
                },
                {
                    "command": "aws.launchConfigForm",
                    "when": "view == aws.explorer",
                    "group": "3_lambda@2"
                },
                {
                    "command": "aws.deploySamApplication",
                    "when": "config.aws.samcli.legacyDeploy && view == aws.explorer",
                    "group": "3_lambda@3"
                },
                {
                    "command": "aws.samcli.sync",
                    "when": "!config.aws.samcli.legacyDeploy && view == aws.explorer",
                    "group": "3_lambda@3"
                },
                {
                    "command": "aws.quickStart",
                    "when": "view == aws.explorer",
                    "group": "y_toolkitMeta@1"
                },
                {
                    "command": "aws.help",
                    "when": "view == aws.explorer || !aws.explorer.visible && view =~ /^aws/",
                    "group": "y_toolkitMeta@2"
                },
                {
                    "command": "aws.github",
                    "when": "view == aws.explorer || !aws.explorer.visible && view =~ /^aws/",
                    "group": "y_toolkitMeta@3"
                },
                {
                    "command": "aws.createIssueOnGitHub",
                    "when": "view == aws.explorer || !aws.explorer.visible && view =~ /^aws/",
                    "group": "y_toolkitMeta@4"
                },
                {
                    "command": "aws.submitFeedback",
                    "when": "view == aws.explorer || !aws.explorer.visible && view =~ /^aws/",
                    "group": "y_toolkitMeta@5"
                },
                {
                    "command": "aws.aboutToolkit",
                    "when": "view == aws.explorer || !aws.explorer.visible && view =~ /^aws/",
                    "group": "z_about@1"
                },
                {
                    "command": "aws.viewLogs",
                    "when": "view == aws.explorer || !aws.explorer.visible && view =~ /^aws/",
                    "group": "z_about@1"
                },
                {
                    "command": "aws.codecatalyst.cloneRepo",
                    "when": "view == aws.codecatalyst && !isCloud9",
                    "group": "1_codeCatalyst@1"
                },
                {
                    "command": "aws.codecatalyst.createDevEnv",
                    "when": "view == aws.codecatalyst && !isCloud9",
                    "group": "1_codeCatalyst@1"
                },
                {
                    "command": "aws.codecatalyst.listCommands",
                    "when": "view == aws.codecatalyst && !isCloud9",
                    "group": "1_codeCatalyst@1"
                },
                {
                    "command": "aws.codecatalyst.openDevEnv",
                    "when": "view == aws.codecatalyst && !isCloud9",
                    "group": "1_codeCatalyst@1"
                }
            ],
            "explorer/context": [
                {
                    "command": "aws.deploySamApplication",
                    "when": "config.aws.samcli.legacyDeploy && isFileSystemResource && resourceFilename =~ /^template\\.(json|yml|yaml)$/",
                    "group": "z_aws@1"
                },
                {
                    "command": "aws.samcli.sync",
                    "when": "!config.aws.samcli.legacyDeploy && isFileSystemResource && resourceFilename =~ /^(template\\.(json|yml|yaml))|(samconfig\\.toml)$/",
                    "group": "z_aws@1"
                },
                {
                    "command": "aws.uploadLambda",
                    "when": "explorerResourceIsFolder || isFileSystemResource && resourceFilename =~ /^template\\.(json|yml|yaml)$/",
                    "group": "z_aws@3"
                }
            ],
            "view/item/context": [
                {
                    "command": "aws.apig.invokeRemoteRestApi",
                    "when": "view == aws.explorer && viewItem =~ /^(awsApiGatewayNode)$/",
                    "group": "0@1"
                },
                {
                    "command": "aws.codecatalyst.removeConnection",
                    "when": "viewItem == awsCodeCatalystNodeSaved",
                    "group": "0@1"
                },
                {
                    "command": "aws.codecatalyst.removeConnection",
                    "when": "viewItem == awsCodeCatalystNodeSaved",
                    "group": "inline@1"
                },
                {
                    "command": "aws.ec2.openTerminal",
                    "group": "0@1",
                    "when": "viewItem =~ /^(awsEc2(Parent|Running)Node)$/"
                },
                {
                    "command": "aws.ec2.openTerminal",
                    "group": "inline@1",
                    "when": "viewItem =~ /^(awsEc2(Parent|Running)Node)$/"
                },
                {
                    "command": "aws.ec2.openRemoteConnection",
                    "group": "0@1",
                    "when": "viewItem =~ /^(awsEc2(Parent|Running)Node)$/"
                },
                {
                    "command": "aws.ec2.openRemoteConnection",
                    "group": "inline@1",
                    "when": "viewItem =~ /^(awsEc2(Parent|Running)Node)$/"
                },
                {
                    "command": "aws.ec2.startInstance",
                    "group": "0@1",
                    "when": "viewItem == awsEc2StoppedNode"
                },
                {
                    "command": "aws.ec2.startInstance",
                    "group": "inline@1",
                    "when": "viewItem == awsEc2StoppedNode"
                },
                {
                    "command": "aws.ec2.stopInstance",
                    "group": "0@1",
                    "when": "viewItem == awsEc2RunningNode"
                },
                {
                    "command": "aws.ec2.stopInstance",
                    "group": "inline@1",
                    "when": "viewItem == awsEc2RunningNode"
                },
                {
                    "command": "aws.ec2.rebootInstance",
                    "group": "0@1",
                    "when": "viewItem == awsEc2RunningNode"
                },
                {
                    "command": "aws.ec2.rebootInstance",
                    "group": "inline@1",
                    "when": "viewItem == awsEc2RunningNode"
                },
                {
                    "command": "aws.ecr.createRepository",
                    "when": "view == aws.explorer && viewItem == awsEcrNode",
                    "group": "inline@1"
                },
                {
                    "command": "aws.iot.createThing",
                    "when": "view == aws.explorer && viewItem == awsIotThingsNode",
                    "group": "inline@1"
                },
                {
                    "command": "aws.iot.createCert",
                    "when": "view == aws.explorer && viewItem == awsIotCertsNode",
                    "group": "inline@1"
                },
                {
                    "command": "aws.iot.createPolicy",
                    "when": "view == aws.explorer && viewItem == awsIotPoliciesNode",
                    "group": "inline@1"
                },
                {
                    "command": "aws.iot.attachCert",
                    "when": "view == aws.explorer && viewItem == awsIotThingNode",
                    "group": "inline@1"
                },
                {
                    "command": "aws.iot.attachPolicy",
                    "when": "view == aws.explorer && viewItem =~ /^awsIotCertificateNode.(Things|Policies)/",
                    "group": "inline@1"
                },
                {
                    "command": "aws.s3.openFile",
                    "when": "view == aws.explorer && viewItem == awsS3FileNode && !isCloud9",
                    "group": "0@1"
                },
                {
                    "command": "aws.s3.editFile",
                    "when": "view == aws.explorer && viewItem == awsS3FileNode && !isCloud9",
                    "group": "inline@1"
                },
                {
                    "command": "aws.s3.downloadFileAs",
                    "when": "view == aws.explorer && viewItem == awsS3FileNode",
                    "group": "inline@2"
                },
                {
                    "command": "aws.s3.createBucket",
                    "when": "view == aws.explorer && viewItem == awsS3Node",
                    "group": "inline@1"
                },
                {
                    "command": "aws.s3.createFolder",
                    "when": "view == aws.explorer && viewItem =~ /^(awsS3BucketNode|awsS3FolderNode)$/",
                    "group": "inline@1"
                },
                {
                    "command": "aws.ssmDocument.openLocalDocument",
                    "when": "view == aws.explorer && viewItem =~ /^(awsDocumentItemNode|awsDocumentItemNodeWriteable)$/",
                    "group": "inline@1"
                },
                {
                    "command": "aws.s3.uploadFile",
                    "when": "view == aws.explorer && viewItem =~ /^(awsS3BucketNode|awsS3FolderNode)$/",
                    "group": "inline@2"
                },
                {
                    "command": "aws.showRegion",
                    "when": "view == aws.explorer && viewItem == awsRegionNode",
                    "group": "0@1"
                },
                {
                    "command": "aws.lambda.createNewSamApp",
                    "when": "view == aws.explorer && viewItem == awsLambdaNode || viewItem == awsRegionNode",
                    "group": "1@1"
                },
                {
                    "command": "aws.launchConfigForm",
                    "when": "view == aws.explorer && viewItem == awsLambdaNode || viewItem == awsRegionNode || viewItem == awsCloudFormationRootNode",
                    "group": "1@1"
                },
                {
                    "command": "aws.deploySamApplication",
                    "when": "config.aws.samcli.legacyDeploy && view == aws.explorer && viewItem =~ /^(awsLambdaNode|awsRegionNode|awsCloudFormationRootNode)$/",
                    "group": "1@2"
                },
                {
                    "command": "aws.samcli.sync",
                    "when": "!config.aws.samcli.legacyDeploy && view == aws.explorer && viewItem =~ /^(awsLambdaNode|awsRegionNode|awsCloudFormationRootNode)$/",
                    "group": "1@2"
                },
                {
                    "command": "aws.ec2.copyInstanceId",
                    "when": "view == aws.explorer && viewItem =~ /^(awsEc2(Parent|Running|Stopped)Node)$/",
                    "group": "2@0"
                },
                {
                    "command": "aws.ecr.copyTagUri",
                    "when": "view == aws.explorer && viewItem == awsEcrTagNode",
                    "group": "2@1"
                },
                {
                    "command": "aws.ecr.deleteTag",
                    "when": "view == aws.explorer && viewItem == awsEcrTagNode",
                    "group": "3@1"
                },
                {
                    "command": "aws.ecr.copyRepositoryUri",
                    "when": "view == aws.explorer && viewItem == awsEcrRepositoryNode",
                    "group": "2@1"
                },
                {
                    "command": "aws.ecr.createRepository",
                    "when": "view == aws.explorer && viewItem == awsEcrNode",
                    "group": "0@1"
                },
                {
                    "command": "aws.ecr.deleteRepository",
                    "when": "view == aws.explorer && viewItem == awsEcrRepositoryNode",
                    "group": "3@1"
                },
                {
                    "command": "aws.invokeLambda",
                    "when": "view == aws.explorer && viewItem =~ /^(awsRegionFunctionNode|awsRegionFunctionNodeDownloadable|awsCloudFormationFunctionNode)$/",
                    "group": "0@1"
                },
                {
                    "command": "aws.downloadLambda",
                    "when": "view == aws.explorer && viewItem =~ /^(awsRegionFunctionNode|awsRegionFunctionNodeDownloadable)$/",
                    "group": "0@2"
                },
                {
                    "command": "aws.uploadLambda",
                    "when": "view == aws.explorer && viewItem =~ /^(awsRegionFunctionNode|awsRegionFunctionNodeDownloadable)$/",
                    "group": "1@1"
                },
                {
                    "command": "aws.deleteLambda",
                    "when": "view == aws.explorer && viewItem =~ /^(awsRegionFunctionNode|awsRegionFunctionNodeDownloadable)$/",
                    "group": "4@1"
                },
                {
                    "command": "aws.copyLambdaUrl",
                    "when": "view == aws.explorer && viewItem =~ /^(awsRegionFunctionNode|awsRegionFunctionNodeDownloadable)$/",
                    "group": "2@0"
                },
                {
                    "command": "aws.deleteCloudFormation",
                    "when": "view == aws.explorer && viewItem == awsCloudFormationNode",
                    "group": "3@5"
                },
                {
                    "command": "aws.searchSchema",
                    "when": "view == aws.explorer && viewItem == awsSchemasNode",
                    "group": "0@1"
                },
                {
                    "command": "aws.searchSchemaPerRegistry",
                    "when": "view == aws.explorer && viewItem == awsRegistryItemNode",
                    "group": "0@1"
                },
                {
                    "command": "aws.viewSchemaItem",
                    "when": "view == aws.explorer && viewItem == awsSchemaItemNode",
                    "group": "0@1"
                },
                {
                    "command": "aws.stepfunctions.createStateMachineFromTemplate",
                    "when": "view == aws.explorer && viewItem == awsStepFunctionsNode",
                    "group": "0@1"
                },
                {
                    "command": "aws.downloadStateMachineDefinition",
                    "when": "view == aws.explorer && viewItem == awsStateMachineNode",
                    "group": "0@1"
                },
                {
                    "command": "aws.renderStateMachineGraph",
                    "when": "view == aws.explorer && viewItem == awsStateMachineNode",
                    "group": "0@2"
                },
                {
                    "command": "aws.cdk.renderStateMachineGraph",
                    "when": "viewItem == awsCdkStateMachineNode",
                    "group": "inline@1"
                },
                {
                    "command": "aws.cdk.renderStateMachineGraph",
                    "when": "viewItem == awsCdkStateMachineNode",
                    "group": "0@1"
                },
                {
                    "command": "aws.executeStateMachine",
                    "when": "view == aws.explorer && viewItem == awsStateMachineNode",
                    "group": "0@3"
                },
                {
                    "command": "aws.iot.createThing",
                    "when": "view == aws.explorer && viewItem == awsIotThingsNode",
                    "group": "0@1"
                },
                {
                    "command": "aws.iot.createCert",
                    "when": "view == aws.explorer && viewItem == awsIotCertsNode",
                    "group": "0@1"
                },
                {
                    "command": "aws.iot.createPolicy",
                    "when": "view == aws.explorer && viewItem == awsIotPoliciesNode",
                    "group": "0@1"
                },
                {
                    "command": "aws.iot.createPolicyVersion",
                    "when": "view == aws.explorer && viewItem == awsIotPolicyNode.WithVersions",
                    "group": "0@1"
                },
                {
                    "command": "aws.iot.viewPolicyVersion",
                    "when": "view == aws.explorer && viewItem =~ /^awsIotPolicyVersionNode./",
                    "group": "0@1"
                },
                {
                    "command": "aws.iot.attachCert",
                    "when": "view == aws.explorer && viewItem == awsIotThingNode",
                    "group": "0@1"
                },
                {
                    "command": "aws.iot.attachPolicy",
                    "when": "view == aws.explorer && viewItem =~ /^awsIotCertificateNode.(Things|Policies)/",
                    "group": "0@1"
                },
                {
                    "command": "aws.s3.createBucket",
                    "when": "view == aws.explorer && viewItem == awsS3Node",
                    "group": "0@1"
                },
                {
                    "command": "aws.s3.downloadFileAs",
                    "when": "view == aws.explorer && viewItem == awsS3FileNode",
                    "group": "0@1"
                },
                {
                    "command": "aws.s3.uploadFile",
                    "when": "view == aws.explorer && viewItem =~ /^(awsS3BucketNode|awsS3FolderNode)$/",
                    "group": "0@1"
                },
                {
                    "command": "aws.s3.uploadFileToParent",
                    "when": "view == aws.explorer && viewItem == awsS3FileNode",
                    "group": "1@1"
                },
                {
                    "command": "aws.s3.createFolder",
                    "when": "view == aws.explorer && viewItem =~ /^(awsS3BucketNode|awsS3FolderNode)$/",
                    "group": "1@1"
                },
                {
                    "command": "aws.iot.deactivateCert",
                    "when": "view == aws.explorer && viewItem =~ /^awsIotCertificateNode.(Things|Policies).ACTIVE$/",
                    "group": "1@1"
                },
                {
                    "command": "aws.iot.activateCert",
                    "when": "view == aws.explorer && viewItem =~ /^awsIotCertificateNode.(Things|Policies).INACTIVE$/",
                    "group": "1@1"
                },
                {
                    "command": "aws.iot.revokeCert",
                    "when": "view == aws.explorer && viewItem =~ /^awsIotCertificateNode.(Things|Policies).(ACTIVE|INACTIVE)$/",
                    "group": "1@2"
                },
                {
                    "command": "aws.iot.setDefaultPolicy",
                    "when": "view == aws.explorer && viewItem == awsIotPolicyVersionNode.NONDEFAULT",
                    "group": "1@1"
                },
                {
                    "command": "aws.iot.copyEndpoint",
                    "when": "view == aws.explorer && viewItem == awsIotNode",
                    "group": "2@1"
                },
                {
                    "command": "aws.copyName",
                    "when": "view == aws.explorer && viewItem =~ /^(awsRegionFunctionNode|awsRegionFunctionNodeDownloadable|awsCloudFormationFunctionNode|awsStateMachineNode|awsCloudFormationNode|awsS3BucketNode|awsS3FolderNode|awsS3FileNode|awsApiGatewayNode|awsIotThingNode)$|^(awsAppRunnerServiceNode|awsIotCertificateNode|awsIotPolicyNode|awsIotPolicyVersionNode|(awsEc2(Running|Pending|Stopped)Node))/",
                    "group": "2@1"
                },
                {
                    "command": "aws.copyArn",
                    "when": "view == aws.explorer && viewItem =~ /^(awsRegionFunctionNode|awsRegionFunctionNodeDownloadable|awsCloudFormationFunctionNode|awsStateMachineNode|awsCloudFormationNode|awsCloudWatchLogNode|awsS3BucketNode|awsS3FolderNode|awsS3FileNode|awsApiGatewayNode|awsEcrRepositoryNode|awsIotThingNode)$|^(awsAppRunnerServiceNode|awsEcsServiceNode|awsIotCertificateNode|awsIotPolicyNode|awsIotPolicyVersionNode|awsMdeInstanceNode|(awsEc2(Running|Pending|Stopped)Node))/",
                    "group": "2@2"
                },
                {
                    "command": "aws.cwl.searchLogGroup",
                    "group": "0@1",
                    "when": "view == aws.explorer && viewItem =~ /^awsCloudWatchLogNode|awsCloudWatchLogParentNode$/"
                },
                {
                    "command": "aws.cwl.searchLogGroup",
                    "group": "inline@1",
                    "when": "view == aws.explorer && viewItem =~ /^awsCloudWatchLogNode|awsCloudWatchLogParentNode$/"
                },
                {
                    "command": "aws.apig.copyUrl",
                    "when": "view == aws.explorer && viewItem =~ /^(awsApiGatewayNode)$/",
                    "group": "2@0"
                },
                {
                    "command": "aws.s3.copyPath",
                    "when": "view == aws.explorer && viewItem =~ /^(awsS3FolderNode|awsS3FileNode)$/",
                    "group": "2@3"
                },
                {
                    "command": "aws.s3.presignedURL",
                    "when": "view == aws.explorer && viewItem =~ /^(awsS3FileNode)$/",
                    "group": "2@4"
                },
                {
                    "command": "aws.iot.detachCert",
                    "when": "view == aws.explorer && viewItem =~ /^(awsIotCertificateNode.Things)/",
                    "group": "3@1"
                },
                {
                    "command": "aws.iot.detachPolicy",
                    "when": "view == aws.explorer && viewItem == awsIotPolicyNode.Certificates",
                    "group": "3@1"
                },
                {
                    "command": "aws.iot.deleteThing",
                    "when": "view == aws.explorer && viewItem == awsIotThingNode",
                    "group": "3@1"
                },
                {
                    "command": "aws.iot.deleteCert",
                    "when": "view == aws.explorer && viewItem =~ /^awsIotCertificateNode.Policies/",
                    "group": "3@1"
                },
                {
                    "command": "aws.iot.deletePolicy",
                    "when": "view == aws.explorer && viewItem == awsIotPolicyNode.WithVersions",
                    "group": "3@1"
                },
                {
                    "command": "aws.iot.deletePolicyVersion",
                    "when": "view == aws.explorer && viewItem == awsIotPolicyVersionNode.NONDEFAULT",
                    "group": "3@1"
                },
                {
                    "command": "aws.s3.deleteBucket",
                    "when": "view == aws.explorer && viewItem == awsS3BucketNode",
                    "group": "3@1"
                },
                {
                    "command": "aws.s3.deleteFile",
                    "when": "view == aws.explorer && viewItem == awsS3FileNode",
                    "group": "3@1"
                },
                {
                    "command": "aws.downloadSchemaItemCode",
                    "when": "view == aws.explorer && viewItem == awsSchemaItemNode",
                    "group": "1@1"
                },
                {
                    "command": "aws.cwl.viewLogStream",
                    "group": "0@1",
                    "when": "view == aws.explorer && viewItem == awsCloudWatchLogNode"
                },
                {
                    "command": "aws.ssmDocument.openLocalDocumentYaml",
                    "group": "0@1",
                    "when": "view == aws.explorer && viewItem =~ /^(awsDocumentItemNode|awsDocumentItemNodeWriteable)$/"
                },
                {
                    "command": "aws.ssmDocument.openLocalDocumentJson",
                    "group": "0@2",
                    "when": "view == aws.explorer && viewItem =~ /^(awsDocumentItemNode|awsDocumentItemNodeWriteable)$/"
                },
                {
                    "command": "aws.ssmDocument.updateDocumentVersion",
                    "group": "2@1",
                    "when": "view == aws.explorer && viewItem == awsDocumentItemNodeWriteable"
                },
                {
                    "command": "aws.ssmDocument.deleteDocument",
                    "group": "3@2",
                    "when": "view == aws.explorer && viewItem == awsDocumentItemNodeWriteable"
                },
                {
                    "command": "aws.ecs.runCommandInContainer",
                    "group": "0@1",
                    "when": "view == aws.explorer && viewItem =~ /^(awsEcsContainerNodeExec)(.*)$/"
                },
                {
                    "command": "aws.ecs.openTaskInTerminal",
                    "group": "0@2",
                    "when": "view == aws.explorer && viewItem =~ /^(awsEcsContainerNodeExec)(.*)$/ && !isCloud9"
                },
                {
                    "command": "aws.ecs.enableEcsExec",
                    "group": "0@2",
                    "when": "view == aws.explorer && viewItem == awsEcsServiceNode.DISABLED"
                },
                {
                    "command": "aws.ecs.disableEcsExec",
                    "group": "0@2",
                    "when": "view == aws.explorer && viewItem == awsEcsServiceNode.ENABLED"
                },
                {
                    "command": "aws.ecs.viewDocumentation",
                    "group": "1@3",
                    "when": "view == aws.explorer && viewItem =~ /^(awsEcsClusterNode|awsEcsContainerNode)$|^awsEcsServiceNode/"
                },
                {
                    "command": "aws.resources.configure",
                    "when": "view == aws.explorer && viewItem == resourcesRootNode",
                    "group": "1@1"
                },
                {
                    "command": "aws.resources.configure",
                    "when": "view == aws.explorer && viewItem == resourcesRootNode",
                    "group": "inline@1"
                },
                {
                    "command": "aws.resources.openResourcePreview",
                    "when": "view == aws.explorer && viewItem =~ /^(.*)(ResourceNode)$/",
                    "group": "1@1"
                },
                {
                    "command": "aws.resources.copyIdentifier",
                    "when": "view == aws.explorer && viewItem =~ /^(.*)(ResourceNode)$/",
                    "group": "1@1"
                },
                {
                    "command": "aws.resources.viewDocs",
                    "when": "view == aws.explorer && viewItem =~ /^(.*)(Documented)(.*)(ResourceTypeNode)$/",
                    "group": "1@1"
                },
                {
                    "command": "aws.resources.createResource",
                    "when": "view == aws.explorer && viewItem =~ /^(.*)(Creatable)(.*)(ResourceTypeNode)$/ && !isCloud9 && config.aws.experiments.jsonResourceModification",
                    "group": "2@1"
                },
                {
                    "command": "aws.resources.createResource",
                    "when": "view == aws.explorer && viewItem =~ /^(.*)(Creatable)(.*)(ResourceTypeNode)$/ && !isCloud9 && config.aws.experiments.jsonResourceModification",
                    "group": "inline@1"
                },
                {
                    "command": "aws.resources.updateResource",
                    "when": "view == aws.explorer && viewItem =~ /^(.*)(Updatable)(.*)(ResourceNode)$/ && !isCloud9 && config.aws.experiments.jsonResourceModification",
                    "group": "2@1"
                },
                {
                    "command": "aws.resources.deleteResource",
                    "when": "view == aws.explorer && viewItem =~ /^(.*)(Deletable)(.*)(ResourceNode)$/ && !isCloud9 && config.aws.experiments.jsonResourceModification",
                    "group": "2@2"
                },
                {
                    "command": "aws.apprunner.createServiceFromEcr",
                    "group": "0@2",
                    "when": "view == aws.explorer && viewItem =~ /awsEcrTagNode|awsEcrRepositoryNode/"
                },
                {
                    "command": "aws.apprunner.startDeployment",
                    "group": "0@1",
                    "when": "view == aws.explorer && viewItem == awsAppRunnerServiceNode.RUNNING"
                },
                {
                    "command": "aws.apprunner.createService",
                    "group": "0@2",
                    "when": "view == aws.explorer && viewItem == awsAppRunnerNode"
                },
                {
                    "command": "aws.apprunner.pauseService",
                    "group": "0@3",
                    "when": "view == aws.explorer && viewItem == awsAppRunnerServiceNode.RUNNING"
                },
                {
                    "command": "aws.apprunner.resumeService",
                    "group": "0@3",
                    "when": "view == aws.explorer && viewItem == awsAppRunnerServiceNode.PAUSED"
                },
                {
                    "command": "aws.apprunner.copyServiceUrl",
                    "group": "1@1",
                    "when": "view == aws.explorer && viewItem == awsAppRunnerServiceNode.RUNNING"
                },
                {
                    "command": "aws.apprunner.open",
                    "group": "1@2",
                    "when": "view == aws.explorer && viewItem == awsAppRunnerServiceNode.RUNNING"
                },
                {
                    "command": "aws.apprunner.deleteService",
                    "group": "3@1",
                    "when": "view == aws.explorer && viewItem =~ /awsAppRunnerServiceNode.[RUNNING|PAUSED|CREATE_FAILED]/"
                },
                {
                    "command": "aws.cloudFormation.newTemplate",
                    "group": "0@1",
                    "when": "view == aws.explorer && viewItem == awsCloudFormationRootNode"
                },
                {
                    "command": "aws.sam.newTemplate",
                    "group": "0@2",
                    "when": "view == aws.explorer && viewItem == awsCloudFormationRootNode"
                },
                {
                    "command": "aws.codeWhisperer.configure",
                    "when": "viewItem =~ /^awsCodeWhispererNode/ && !isCloud9",
                    "group": "inline@2"
                },
                {
                    "command": "aws.codeWhisperer.introduction",
                    "when": "viewItem =~ /^awsCodeWhispererNode/ && !isCloud9 && CODEWHISPERER_TERMS_ACCEPTED",
                    "group": "inline@1"
                },
                {
                    "command": "aws.codeWhisperer.removeConnection",
                    "when": "viewItem == awsCodeWhispererNodeSaved",
                    "group": "0@1"
                },
                {
                    "command": "aws.codeWhisperer.removeConnection",
                    "when": "viewItem == awsCodeWhispererNodeSaved",
                    "group": "inline@3"
                },
                {
                    "command": "aws.cdk.refresh",
                    "when": "viewItem == awsCdkRootNode",
                    "group": "inline@1"
                },
                {
                    "command": "aws.cdk.refresh",
                    "when": "viewItem == awsCdkRootNode",
                    "group": "0@1"
                },
                {
                    "command": "aws.cdk.viewDocs",
                    "when": "viewItem == awsCdkRootNode",
                    "group": "0@2"
                },
                {
                    "command": "aws.auth.addConnection",
                    "when": "viewItem == awsAuthNode",
                    "group": "0@1"
                },
                {
                    "command": "aws.auth.switchConnections",
                    "when": "viewItem == awsAuthNode",
                    "group": "0@2"
                },
                {
                    "command": "aws.auth.signout",
                    "when": "viewItem == awsAuthNode && !isCloud9",
                    "group": "0@3"
                },
                {
                    "command": "aws.auth.help",
                    "when": "viewItem == awsAuthNode",
                    "group": "inline@1"
                },
                {
                    "submenu": "aws.auth",
                    "when": "viewItem == awsAuthNode",
                    "group": "inline@2"
                }
            ],
            "aws.auth": [
                {
                    "command": "aws.auth.manageConnections",
                    "group": "0@1"
                },
                {
                    "command": "aws.auth.switchConnections",
                    "group": "0@2"
                },
                {
                    "command": "aws.auth.signout",
                    "enablement": "!isCloud9",
                    "group": "0@3"
                }
            ]
        },
        "commands": [
            {
                "command": "aws.launchConfigForm",
                "title": "%AWS.command.launchConfigForm.title%",
                "category": "%AWS.title%",
                "cloud9": {
                    "cn": {
                        "category": "%AWS.title.cn%"
                    }
                }
            },
            {
                "command": "aws.apig.copyUrl",
                "title": "%AWS.command.apig.copyUrl%",
                "category": "%AWS.title%",
                "cloud9": {
                    "cn": {
                        "category": "%AWS.title.cn%"
                    }
                }
            },
            {
                "command": "aws.apig.invokeRemoteRestApi",
                "title": "%AWS.command.apig.invokeRemoteRestApi%",
                "category": "%AWS.title%",
                "cloud9": {
                    "cn": {
                        "category": "%AWS.title.cn%",
                        "title": "%AWS.command.apig.invokeRemoteRestApi.cn%"
                    }
                }
            },
            {
                "command": "aws.lambda.createNewSamApp",
                "title": "%AWS.command.createNewSamApp%",
                "category": "%AWS.title%",
                "cloud9": {
                    "cn": {
                        "category": "%AWS.title.cn%"
                    }
                }
            },
            {
                "command": "aws.login",
                "title": "%AWS.command.login%",
                "category": "%AWS.title%",
                "cloud9": {
                    "cn": {
                        "title": "%AWS.command.login.cn%",
                        "category": "%AWS.title.cn%"
                    }
                }
            },
            {
                "command": "aws.credentials.profile.create",
                "title": "%AWS.command.credentials.profile.create%",
                "category": "%AWS.title%",
                "cloud9": {
                    "cn": {
                        "category": "%AWS.title.cn%"
                    }
                }
            },
            {
                "command": "aws.credentials.edit",
                "title": "%AWS.command.credentials.edit%",
                "category": "%AWS.title%",
                "cloud9": {
                    "cn": {
                        "category": "%AWS.title.cn%"
                    }
                }
            },
            {
                "command": "aws.codecatalyst.openOrg",
                "title": "%AWS.command.codecatalyst.openOrg%",
                "category": "AWS"
            },
            {
                "command": "aws.codecatalyst.openProject",
                "title": "%AWS.command.codecatalyst.openProject%",
                "category": "AWS"
            },
            {
                "command": "aws.codecatalyst.openRepo",
                "title": "%AWS.command.codecatalyst.openRepo%",
                "category": "AWS"
            },
            {
                "command": "aws.codecatalyst.openDevEnv",
                "title": "%AWS.command.codecatalyst.openDevEnv%",
                "category": "AWS",
                "enablement": "!isCloud9"
            },
            {
                "command": "aws.codecatalyst.listCommands",
                "title": "%AWS.command.codecatalyst.listCommands%",
                "category": "AWS",
                "enablement": "!isCloud9"
            },
            {
                "command": "aws.codecatalyst.cloneRepo",
                "title": "%AWS.command.codecatalyst.cloneRepo%",
                "category": "AWS",
                "enablement": "!isCloud9"
            },
            {
                "command": "aws.codecatalyst.createDevEnv",
                "title": "%AWS.command.codecatalyst.createDevEnv%",
                "category": "AWS",
                "enablement": "!isCloud9"
            },
            {
                "command": "aws.codecatalyst.removeConnection",
                "title": "%AWS.command.codecatalyst.removeConnection%",
                "category": "AWS",
                "icon": "$(debug-disconnect)"
            },
            {
                "command": "aws.logout",
                "title": "%AWS.command.logout%",
                "category": "%AWS.title%",
                "cloud9": {
                    "cn": {
                        "category": "%AWS.title.cn%"
                    }
                }
            },
            {
                "command": "aws.auth.addConnection",
                "title": "%AWS.command.auth.addConnection%",
                "category": "%AWS.title%"
            },
            {
                "command": "aws.auth.manageConnections",
                "title": "%AWS.command.auth.showConnectionsPage%",
                "category": "%AWS.title%"
            },
            {
                "command": "aws.auth.switchConnections",
                "title": "%AWS.command.auth.switchConnections%",
                "category": "%AWS.title%"
            },
            {
                "command": "aws.auth.signout",
                "title": "%AWS.command.auth.signout%",
                "category": "%AWS.title%",
                "enablement": "!isCloud9"
            },
            {
                "command": "aws.auth.help",
                "title": "%AWS.generic.viewDocs%",
                "category": "%AWS.title%",
                "icon": "$(question)"
            },
            {
                "command": "aws.createIssueOnGitHub",
                "title": "%AWS.command.createIssueOnGitHub%",
                "category": "%AWS.title%",
                "cloud9": {
                    "cn": {
                        "category": "%AWS.title.cn%"
                    }
                }
            },
            {
                "command": "aws.ec2.openTerminal",
                "title": "%AWS.command.ec2.openTerminal%",
                "icon": "$(terminal-view-icon)",
                "category": "%AWS.title%",
                "cloud9": {
                    "cn": {
                        "category": "%AWS.title.cn%"
                    }
                }
            },
            {
                "command": "aws.ec2.openRemoteConnection",
                "title": "%AWS.command.ec2.openRemoteConnection%",
                "icon": "$(remote-explorer)",
                "category": "%AWS.title%",
                "cloud9": {
                    "cn": {
                        "category": "%AWS.title.cn%"
                    }
                }
            },
            {
                "command": "aws.ec2.startInstance",
                "title": "%AWS.command.ec2.startInstance%",
                "icon": "$(debug-start)",
                "category": "%AWS.title%",
                "cloud9": {
                    "cn": {
                        "category": "%AWS.title.cn%"
                    }
                }
            },
            {
                "command": "aws.ec2.stopInstance",
                "title": "%AWS.command.ec2.stopInstance%",
                "icon": "$(debug-stop)",
                "category": "%AWS.title%",
                "cloud9": {
                    "cn": {
                        "category": "%AWS.title.cn%"
                    }
                }
            },
            {
                "command": "aws.ec2.rebootInstance",
                "title": "%AWS.command.ec2.rebootInstance%",
                "icon": "$(debug-restart)",
                "category": "%AWS.title%",
                "cloud9": {
                    "cn": {
                        "category": "%AWS.title.cn%"
                    }
                }
            },
            {
                "command": "aws.ec2.copyInstanceId",
                "title": "%AWS.command.ec2.copyInstanceId%",
                "category": "%AWS.title%",
                "cloud9": {
                    "cn": {
                        "category": "%AWS.title.cn%"
                    }
                }
            },
            {
                "command": "aws.ecr.copyTagUri",
                "title": "%AWS.command.ecr.copyTagUri%",
                "category": "%AWS.title%",
                "cloud9": {
                    "cn": {
                        "category": "%AWS.title.cn%"
                    }
                }
            },
            {
                "command": "aws.ecr.deleteTag",
                "title": "%AWS.command.ecr.deleteTag%",
                "category": "%AWS.title%",
                "cloud9": {
                    "cn": {
                        "category": "%AWS.title.cn%"
                    }
                }
            },
            {
                "command": "aws.ecr.copyRepositoryUri",
                "title": "%AWS.command.ecr.copyRepositoryUri%",
                "category": "%AWS.title%",
                "cloud9": {
                    "cn": {
                        "category": "%AWS.title.cn%"
                    }
                }
            },
            {
                "command": "aws.ecr.createRepository",
                "title": "%AWS.command.ecr.createRepository%",
                "category": "%AWS.title%",
                "icon": "$(add)",
                "cloud9": {
                    "cn": {
                        "category": "%AWS.title.cn%"
                    }
                }
            },
            {
                "command": "aws.ecr.deleteRepository",
                "title": "%AWS.command.ecr.deleteRepository%",
                "category": "%AWS.title%",
                "cloud9": {
                    "cn": {
                        "category": "%AWS.title.cn%"
                    }
                }
            },
            {
                "command": "aws.showRegion",
                "title": "%AWS.command.showRegion%",
                "category": "%AWS.title%",
                "cloud9": {
                    "cn": {
                        "category": "%AWS.title.cn%"
                    }
                }
            },
            {
                "command": "aws.iot.createThing",
                "title": "%AWS.command.iot.createThing%",
                "category": "%AWS.title%",
                "icon": "$(add)",
                "cloud9": {
                    "cn": {
                        "category": "%AWS.title.cn%"
                    }
                }
            },
            {
                "command": "aws.iot.deleteThing",
                "title": "%AWS.generic.promptDelete%",
                "category": "%AWS.title%",
                "cloud9": {
                    "cn": {
                        "category": "%AWS.title.cn%"
                    }
                }
            },
            {
                "command": "aws.iot.createCert",
                "title": "%AWS.command.iot.createCert%",
                "category": "%AWS.title%",
                "icon": "$(add)",
                "cloud9": {
                    "cn": {
                        "category": "%AWS.title.cn%"
                    }
                }
            },
            {
                "command": "aws.iot.deleteCert",
                "title": "%AWS.generic.promptDelete%",
                "category": "%AWS.title%",
                "cloud9": {
                    "cn": {
                        "category": "%AWS.title.cn%"
                    }
                }
            },
            {
                "command": "aws.iot.attachCert",
                "title": "%AWS.command.iot.attachCert%",
                "category": "%AWS.title%",
                "icon": "$(aws-generic-attach-file)",
                "cloud9": {
                    "cn": {
                        "category": "%AWS.title.cn%"
                    }
                }
            },
            {
                "command": "aws.iot.attachPolicy",
                "title": "%AWS.command.iot.attachPolicy%",
                "category": "%AWS.title%",
                "icon": "$(aws-generic-attach-file)",
                "cloud9": {
                    "cn": {
                        "category": "%AWS.title.cn%"
                    }
                }
            },
            {
                "command": "aws.iot.activateCert",
                "title": "%AWS.command.iot.activateCert%",
                "category": "%AWS.title%",
                "cloud9": {
                    "cn": {
                        "category": "%AWS.title.cn%"
                    }
                }
            },
            {
                "command": "aws.iot.deactivateCert",
                "title": "%AWS.command.iot.deactivateCert%",
                "category": "%AWS.title%",
                "cloud9": {
                    "cn": {
                        "category": "%AWS.title.cn%"
                    }
                }
            },
            {
                "command": "aws.iot.revokeCert",
                "title": "%AWS.command.iot.revokeCert%",
                "category": "%AWS.title%",
                "cloud9": {
                    "cn": {
                        "category": "%AWS.title.cn%"
                    }
                }
            },
            {
                "command": "aws.iot.createPolicy",
                "title": "%AWS.command.iot.createPolicy%",
                "category": "%AWS.title%",
                "icon": "$(add)",
                "cloud9": {
                    "cn": {
                        "category": "%AWS.title.cn%"
                    }
                }
            },
            {
                "command": "aws.iot.deletePolicy",
                "title": "%AWS.generic.promptDelete%",
                "category": "%AWS.title%",
                "cloud9": {
                    "cn": {
                        "category": "%AWS.title.cn%"
                    }
                }
            },
            {
                "command": "aws.iot.createPolicyVersion",
                "title": "%AWS.command.iot.createPolicyVersion%",
                "category": "%AWS.title%",
                "cloud9": {
                    "cn": {
                        "category": "%AWS.title.cn%"
                    }
                }
            },
            {
                "command": "aws.iot.deletePolicyVersion",
                "title": "%AWS.generic.promptDelete%",
                "category": "%AWS.title%",
                "cloud9": {
                    "cn": {
                        "category": "%AWS.title.cn%"
                    }
                }
            },
            {
                "command": "aws.iot.detachCert",
                "title": "%AWS.command.iot.detachCert%",
                "category": "%AWS.title%",
                "cloud9": {
                    "cn": {
                        "category": "%AWS.title.cn%"
                    }
                }
            },
            {
                "command": "aws.iot.detachPolicy",
                "title": "%AWS.command.iot.detachCert%",
                "category": "%AWS.title%",
                "cloud9": {
                    "cn": {
                        "category": "%AWS.title.cn%"
                    }
                }
            },
            {
                "command": "aws.iot.viewPolicyVersion",
                "title": "%AWS.command.iot.viewPolicyVersion%",
                "category": "%AWS.title%",
                "cloud9": {
                    "cn": {
                        "category": "%AWS.title.cn%"
                    }
                }
            },
            {
                "command": "aws.iot.setDefaultPolicy",
                "title": "%AWS.command.iot.setDefaultPolicy%",
                "category": "%AWS.title%",
                "cloud9": {
                    "cn": {
                        "category": "%AWS.title.cn%"
                    }
                }
            },
            {
                "command": "aws.iot.copyEndpoint",
                "title": "%AWS.command.iot.copyEndpoint%",
                "category": "%AWS.title%",
                "cloud9": {
                    "cn": {
                        "category": "%AWS.title.cn%"
                    }
                }
            },
            {
                "command": "aws.s3.presignedURL",
                "title": "%AWS.command.s3.presignedURL%",
                "category": "%AWS.title%"
            },
            {
                "command": "aws.s3.copyPath",
                "title": "%AWS.command.s3.copyPath%",
                "category": "%AWS.title%",
                "cloud9": {
                    "cn": {
                        "category": "%AWS.title.cn%"
                    }
                }
            },
            {
                "command": "aws.s3.downloadFileAs",
                "title": "%AWS.command.s3.downloadFileAs%",
                "category": "%AWS.title%",
                "icon": "$(cloud-download)",
                "cloud9": {
                    "cn": {
                        "category": "%AWS.title.cn%"
                    }
                }
            },
            {
                "command": "aws.s3.openFile",
                "title": "%AWS.command.s3.openFile%",
                "category": "%AWS.title%",
                "icon": "$(open-preview)"
            },
            {
                "command": "aws.s3.editFile",
                "title": "%AWS.command.s3.editFile%",
                "category": "%AWS.title%",
                "icon": "$(edit)"
            },
            {
                "command": "aws.s3.uploadFile",
                "title": "%AWS.command.s3.uploadFile%",
                "category": "%AWS.title%",
                "icon": "$(cloud-upload)",
                "cloud9": {
                    "cn": {
                        "category": "%AWS.title.cn%"
                    }
                }
            },
            {
                "command": "aws.s3.uploadFileToParent",
                "title": "%AWS.command.s3.uploadFileToParent%",
                "category": "%AWS.title%",
                "cloud9": {
                    "cn": {
                        "category": "%AWS.title.cn%"
                    }
                }
            },
            {
                "command": "aws.s3.createFolder",
                "title": "%AWS.command.s3.createFolder%",
                "category": "%AWS.title%",
                "icon": "$(new-folder)",
                "cloud9": {
                    "cn": {
                        "category": "%AWS.title.cn%"
                    }
                }
            },
            {
                "command": "aws.s3.createBucket",
                "title": "%AWS.command.s3.createBucket%",
                "category": "%AWS.title%",
                "icon": "$(aws-s3-create-bucket)",
                "cloud9": {
                    "cn": {
                        "category": "%AWS.title.cn%"
                    }
                }
            },
            {
                "command": "aws.s3.deleteBucket",
                "title": "%AWS.generic.promptDelete%",
                "category": "%AWS.title%",
                "cloud9": {
                    "cn": {
                        "category": "%AWS.title.cn%"
                    }
                }
            },
            {
                "command": "aws.s3.deleteFile",
                "title": "%AWS.generic.promptDelete%",
                "category": "%AWS.title%",
                "cloud9": {
                    "cn": {
                        "category": "%AWS.title.cn%"
                    }
                }
            },
            {
                "command": "aws.invokeLambda",
                "title": "%AWS.command.invokeLambda%",
                "category": "%AWS.title%",
                "cloud9": {
                    "cn": {
                        "title": "%AWS.command.invokeLambda.cn%",
                        "category": "%AWS.title.cn%"
                    }
                }
            },
            {
                "command": "aws.downloadLambda",
                "title": "%AWS.command.downloadLambda%",
                "category": "%AWS.title%",
                "enablement": "viewItem == awsRegionFunctionNodeDownloadable",
                "cloud9": {
                    "cn": {
                        "category": "%AWS.title.cn%"
                    }
                }
            },
            {
                "command": "aws.uploadLambda",
                "title": "%AWS.command.uploadLambda%",
                "category": "%AWS.title%",
                "cloud9": {
                    "cn": {
                        "category": "%AWS.title.cn%"
                    }
                }
            },
            {
                "command": "aws.deleteLambda",
                "title": "%AWS.generic.promptDelete%",
                "category": "%AWS.title%",
                "cloud9": {
                    "cn": {
                        "category": "%AWS.title.cn%"
                    }
                }
            },
            {
                "command": "aws.copyLambdaUrl",
                "title": "%AWS.generic.copyUrl%",
                "category": "%AWS.title%",
                "cloud9": {
                    "cn": {
                        "category": "%AWS.title.cn%"
                    }
                }
            },
            {
                "command": "aws.deploySamApplication",
                "title": "%AWS.command.deploySamApplication%",
                "category": "%AWS.title%",
                "cloud9": {
                    "cn": {
                        "category": "%AWS.title.cn%"
                    }
                }
            },
            {
                "command": "aws.submitFeedback",
                "title": "%AWS.command.submitFeedback%",
                "category": "%AWS.title%",
                "icon": "$(comment)",
                "cloud9": {
                    "cn": {
                        "category": "%AWS.title.cn%"
                    }
                }
            },
            {
                "command": "aws.refreshAwsExplorer",
                "title": "%AWS.command.refreshAwsExplorer%",
                "category": "%AWS.title%",
                "icon": {
                    "dark": "resources/icons/vscode/dark/refresh.svg",
                    "light": "resources/icons/vscode/light/refresh.svg"
                }
            },
            {
                "command": "aws.samcli.detect",
                "title": "%AWS.command.samcli.detect%",
                "category": "%AWS.title%",
                "cloud9": {
                    "cn": {
                        "category": "%AWS.title.cn%"
                    }
                }
            },
            {
                "command": "aws.deleteCloudFormation",
                "title": "%AWS.command.deleteCloudFormation%",
                "category": "%AWS.title%",
                "cloud9": {
                    "cn": {
                        "category": "%AWS.title.cn%"
                    }
                }
            },
            {
                "command": "aws.downloadStateMachineDefinition",
                "title": "%AWS.command.downloadStateMachineDefinition%",
                "category": "%AWS.title%",
                "cloud9": {
                    "cn": {
                        "category": "%AWS.title.cn%"
                    }
                }
            },
            {
                "command": "aws.executeStateMachine",
                "title": "%AWS.command.executeStateMachine%",
                "category": "%AWS.title%",
                "cloud9": {
                    "cn": {
                        "category": "%AWS.title.cn%"
                    }
                }
            },
            {
                "command": "aws.renderStateMachineGraph",
                "title": "%AWS.command.renderStateMachineGraph%",
                "category": "%AWS.title%",
                "cloud9": {
                    "cn": {
                        "category": "%AWS.title.cn%"
                    }
                }
            },
            {
                "command": "aws.copyArn",
                "title": "%AWS.command.copyArn%",
                "category": "%AWS.title%",
                "cloud9": {
                    "cn": {
                        "category": "%AWS.title.cn%"
                    }
                }
            },
            {
                "command": "aws.copyName",
                "title": "%AWS.command.copyName%",
                "category": "%AWS.title%",
                "cloud9": {
                    "cn": {
                        "category": "%AWS.title.cn%"
                    }
                }
            },
            {
                "command": "aws.listCommands",
                "title": "%AWS.command.listCommands%",
                "category": "%AWS.title%",
                "cloud9": {
                    "cn": {
                        "title": "%AWS.command.listCommands.cn%",
                        "category": "%AWS.title.cn%"
                    }
                }
            },
            {
                "command": "aws.viewSchemaItem",
                "title": "%AWS.command.viewSchemaItem%",
                "category": "%AWS.title%",
                "cloud9": {
                    "cn": {
                        "category": "%AWS.title.cn%"
                    }
                }
            },
            {
                "command": "aws.searchSchema",
                "title": "%AWS.command.searchSchema%",
                "category": "%AWS.title%",
                "cloud9": {
                    "cn": {
                        "category": "%AWS.title.cn%"
                    }
                }
            },
            {
                "command": "aws.searchSchemaPerRegistry",
                "title": "%AWS.command.searchSchemaPerRegistry%",
                "category": "%AWS.title%",
                "cloud9": {
                    "cn": {
                        "category": "%AWS.title.cn%"
                    }
                }
            },
            {
                "command": "aws.downloadSchemaItemCode",
                "title": "%AWS.command.downloadSchemaItemCode%",
                "category": "%AWS.title%",
                "cloud9": {
                    "cn": {
                        "category": "%AWS.title.cn%"
                    }
                }
            },
            {
                "command": "aws.viewLogs",
                "title": "%AWS.command.viewLogs%",
                "category": "%AWS.title%"
            },
            {
                "command": "aws.help",
                "title": "%AWS.command.help%",
                "category": "%AWS.title%",
                "cloud9": {
                    "cn": {
                        "category": "%AWS.title.cn%"
                    }
                }
            },
            {
                "command": "aws.github",
                "title": "%AWS.command.github%",
                "category": "%AWS.title%",
                "cloud9": {
                    "cn": {
                        "category": "%AWS.title.cn%"
                    }
                }
            },
            {
                "command": "aws.quickStart",
                "title": "%AWS.command.quickStart%",
                "category": "%AWS.title%",
                "cloud9": {
                    "cn": {
                        "category": "%AWS.title.cn%"
                    }
                }
            },
            {
                "command": "aws.cdk.refresh",
                "title": "%AWS.command.refreshCdkExplorer%",
                "category": "%AWS.title%",
                "icon": {
                    "dark": "resources/icons/vscode/dark/refresh.svg",
                    "light": "resources/icons/vscode/light/refresh.svg"
                },
                "cloud9": {
                    "cn": {
                        "category": "%AWS.title.cn%"
                    }
                }
            },
            {
                "command": "aws.cdk.viewDocs",
                "title": "%AWS.generic.viewDocs%",
                "category": "%AWS.title%"
            },
            {
                "command": "aws.stepfunctions.createStateMachineFromTemplate",
                "title": "%AWS.command.stepFunctions.createStateMachineFromTemplate%",
                "category": "%AWS.title%",
                "cloud9": {
                    "cn": {
                        "category": "%AWS.title.cn%"
                    }
                }
            },
            {
                "command": "aws.stepfunctions.publishStateMachine",
                "title": "%AWS.command.stepFunctions.publishStateMachine%",
                "category": "%AWS.title%",
                "cloud9": {
                    "cn": {
                        "category": "%AWS.title.cn%"
                    }
                }
            },
            {
                "command": "aws.previewStateMachine",
                "title": "%AWS.command.stepFunctions.previewStateMachine%",
                "category": "%AWS.title%",
                "icon": "$(aws-stepfunctions-preview)",
                "cloud9": {
                    "cn": {
                        "category": "%AWS.title.cn%"
                    }
                }
            },
            {
                "command": "aws.cdk.renderStateMachineGraph",
                "title": "%AWS.command.cdk.previewStateMachine%",
                "category": "AWS",
                "icon": "$(aws-stepfunctions-preview)"
            },
            {
                "command": "aws.aboutToolkit",
                "title": "%AWS.command.aboutToolkit%",
                "category": "%AWS.title%"
            },
            {
                "command": "aws.cwl.viewLogStream",
                "title": "%AWS.command.viewLogStream%",
                "category": "%AWS.title%",
                "cloud9": {
                    "cn": {
                        "category": "%AWS.title.cn%"
                    }
                }
            },
            {
                "command": "aws.ssmDocument.createLocalDocument",
                "title": "%AWS.command.ssmDocument.createLocalDocument%",
                "category": "%AWS.title%",
                "cloud9": {
                    "cn": {
                        "category": "%AWS.title.cn%"
                    }
                }
            },
            {
                "command": "aws.ssmDocument.openLocalDocument",
                "title": "%AWS.command.ssmDocument.openLocalDocument%",
                "category": "%AWS.title%",
                "icon": "$(cloud-download)",
                "cloud9": {
                    "cn": {
                        "category": "%AWS.title.cn%"
                    }
                }
            },
            {
                "command": "aws.ssmDocument.openLocalDocumentJson",
                "title": "%AWS.command.ssmDocument.openLocalDocumentJson%",
                "category": "%AWS.title%",
                "cloud9": {
                    "cn": {
                        "category": "%AWS.title.cn%"
                    }
                }
            },
            {
                "command": "aws.ssmDocument.openLocalDocumentYaml",
                "title": "%AWS.command.ssmDocument.openLocalDocumentYaml%",
                "category": "%AWS.title%",
                "cloud9": {
                    "cn": {
                        "category": "%AWS.title.cn%"
                    }
                }
            },
            {
                "command": "aws.ssmDocument.deleteDocument",
                "title": "%AWS.command.ssmDocument.deleteDocument%",
                "category": "%AWS.title%",
                "cloud9": {
                    "cn": {
                        "category": "%AWS.title.cn%"
                    }
                }
            },
            {
                "command": "aws.ssmDocument.publishDocument",
                "title": "%AWS.command.ssmDocument.publishDocument%",
                "category": "%AWS.title%",
                "icon": "$(cloud-upload)",
                "cloud9": {
                    "cn": {
                        "category": "%AWS.title.cn%"
                    }
                }
            },
            {
                "command": "aws.ssmDocument.updateDocumentVersion",
                "title": "%AWS.command.ssmDocument.updateDocumentVersion%",
                "category": "%AWS.title%",
                "cloud9": {
                    "cn": {
                        "category": "%AWS.title.cn%"
                    }
                }
            },
            {
                "command": "aws.copyLogResource",
                "title": "%AWS.command.copyLogResource%",
                "category": "%AWS.title%",
                "icon": "$(files)",
                "cloud9": {
                    "cn": {
                        "category": "%AWS.title.cn%"
                    }
                }
            },
            {
                "command": "aws.cwl.searchLogGroup",
                "title": "%AWS.command.cloudWatchLogs.searchLogGroup%",
                "category": "%AWS.title%",
                "icon": "$(search-view-icon)",
                "cloud9": {
                    "cn": {
                        "category": "%AWS.title.cn%"
                    }
                }
            },
            {
                "command": "aws.saveCurrentLogDataContent",
                "title": "%AWS.command.saveCurrentLogDataContent%",
                "category": "%AWS.title%",
                "icon": "$(save)",
                "cloud9": {
                    "cn": {
                        "category": "%AWS.title.cn%"
                    }
                }
            },
            {
                "command": "aws.cwl.changeFilterPattern",
                "title": "%AWS.command.cwl.changeFilterPattern%",
                "category": "%AWS.title%",
                "icon": "$(search-view-icon)",
                "cloud9": {
                    "cn": {
                        "category": "%AWS.title.cn%"
                    }
                }
            },
            {
                "command": "aws.cwl.changeTimeFilter",
                "title": "%AWS.command.cwl.changeTimeFilter%",
                "category": "%AWS.title%",
                "icon": "$(calendar)",
                "cloud9": {
                    "cn": {
                        "category": "%AWS.title.cn%"
                    }
                }
            },
            {
                "command": "aws.addSamDebugConfig",
                "title": "%AWS.command.addSamDebugConfig%",
                "category": "%AWS.title%",
                "cloud9": {
                    "cn": {
                        "category": "%AWS.title.cn%"
                    }
                }
            },
            {
                "command": "aws.toggleSamCodeLenses",
                "title": "%AWS.command.toggleSamCodeLenses%",
                "category": "%AWS.title%",
                "cloud9": {
                    "cn": {
                        "category": "%AWS.title.cn%"
                    }
                }
            },
            {
                "command": "aws.ecs.runCommandInContainer",
                "title": "%AWS.ecs.runCommandInContainer%",
                "category": "%AWS.title%",
                "enablement": "viewItem == awsEcsContainerNodeExecEnabled",
                "cloud9": {
                    "cn": {
                        "category": "%AWS.title.cn%"
                    }
                }
            },
            {
                "command": "aws.ecs.openTaskInTerminal",
                "title": "%AWS.ecs.openTaskInTerminal%",
                "category": "%AWS.title%",
                "enablement": "viewItem == awsEcsContainerNodeExecEnabled",
                "cloud9": {
                    "cn": {
                        "category": "%AWS.title.cn%"
                    }
                }
            },
            {
                "command": "aws.ecs.enableEcsExec",
                "title": "%AWS.ecs.enableEcsExec%",
                "category": "%AWS.title%",
                "cloud9": {
                    "cn": {
                        "category": "%AWS.title.cn%"
                    }
                }
            },
            {
                "command": "aws.ecs.viewDocumentation",
                "title": "%AWS.generic.viewDocs%",
                "category": "%AWS.title%",
                "cloud9": {
                    "cn": {
                        "category": "%AWS.title.cn%"
                    }
                }
            },
            {
                "command": "aws.resources.copyIdentifier",
                "title": "%AWS.command.resources.copyIdentifier%",
                "category": "%AWS.title%",
                "cloud9": {
                    "cn": {
                        "category": "%AWS.title.cn%"
                    }
                }
            },
            {
                "command": "aws.resources.openResourcePreview",
                "title": "%AWS.generic.preview%",
                "category": "%AWS.title%",
                "icon": "$(open-preview)",
                "cloud9": {
                    "cn": {
                        "category": "%AWS.title.cn%"
                    }
                }
            },
            {
                "command": "aws.resources.createResource",
                "title": "%AWS.generic.create%",
                "category": "%AWS.title%",
                "icon": "$(add)",
                "cloud9": {
                    "cn": {
                        "category": "%AWS.title.cn%"
                    }
                }
            },
            {
                "command": "aws.resources.deleteResource",
                "title": "%AWS.generic.promptDelete%",
                "category": "%AWS.title%",
                "cloud9": {
                    "cn": {
                        "category": "%AWS.title.cn%"
                    }
                }
            },
            {
                "command": "aws.resources.updateResource",
                "title": "%AWS.generic.promptUpdate%",
                "category": "%AWS.title%",
                "icon": "$(pencil)",
                "cloud9": {
                    "cn": {
                        "category": "%AWS.title.cn%"
                    }
                }
            },
            {
                "command": "aws.resources.updateResourceInline",
                "title": "%AWS.generic.promptUpdate%",
                "category": "%AWS.title%",
                "icon": "$(pencil)",
                "cloud9": {
                    "cn": {
                        "category": "%AWS.title.cn%"
                    }
                }
            },
            {
                "command": "aws.resources.saveResource",
                "title": "%AWS.generic.save%",
                "category": "%AWS.title%",
                "icon": "$(save)",
                "cloud9": {
                    "cn": {
                        "category": "%AWS.title.cn%"
                    }
                }
            },
            {
                "command": "aws.resources.closeResource",
                "title": "%AWS.generic.close%",
                "category": "%AWS.title%",
                "icon": "$(close)",
                "cloud9": {
                    "cn": {
                        "category": "%AWS.title.cn%"
                    }
                }
            },
            {
                "command": "aws.resources.viewDocs",
                "title": "%AWS.generic.viewDocs%",
                "category": "%AWS.title%",
                "icon": "$(book)",
                "cloud9": {
                    "cn": {
                        "category": "%AWS.title.cn%"
                    }
                }
            },
            {
                "command": "aws.resources.configure",
                "title": "%AWS.command.resources.configure%",
                "category": "%AWS.title%",
                "icon": "$(gear)",
                "cloud9": {
                    "cn": {
                        "category": "%AWS.title.cn%"
                    }
                }
            },
            {
                "command": "aws.apprunner.createService",
                "title": "%AWS.command.apprunner.createService%",
                "category": "%AWS.title%",
                "cloud9": {
                    "cn": {
                        "category": "%AWS.title.cn%"
                    }
                }
            },
            {
                "command": "aws.ecs.disableEcsExec",
                "title": "%AWS.ecs.disableEcsExec%",
                "category": "%AWS.title%",
                "cloud9": {
                    "cn": {
                        "category": "%AWS.title.cn%"
                    }
                }
            },
            {
                "command": "aws.apprunner.createServiceFromEcr",
                "title": "%AWS.command.apprunner.createServiceFromEcr%",
                "category": "%AWS.title%",
                "cloud9": {
                    "cn": {
                        "category": "%AWS.title.cn%"
                    }
                }
            },
            {
                "command": "aws.apprunner.pauseService",
                "title": "%AWS.command.apprunner.pauseService%",
                "category": "%AWS.title%",
                "cloud9": {
                    "cn": {
                        "category": "%AWS.title.cn%"
                    }
                }
            },
            {
                "command": "aws.apprunner.resumeService",
                "title": "%AWS.command.apprunner.resumeService%",
                "category": "AWS",
                "cloud9": {
                    "cn": {
                        "category": "%AWS.title.cn%"
                    }
                }
            },
            {
                "command": "aws.apprunner.copyServiceUrl",
                "title": "%AWS.command.apprunner.copyServiceUrl%",
                "category": "%AWS.title%",
                "cloud9": {
                    "cn": {
                        "category": "%AWS.title.cn%"
                    }
                }
            },
            {
                "command": "aws.apprunner.open",
                "title": "%AWS.command.apprunner.open%",
                "category": "%AWS.title%",
                "cloud9": {
                    "cn": {
                        "category": "%AWS.title.cn%"
                    }
                }
            },
            {
                "command": "aws.apprunner.deleteService",
                "title": "%AWS.generic.promptDelete%",
                "category": "%AWS.title%",
                "cloud9": {
                    "cn": {
                        "category": "%AWS.title.cn%"
                    }
                }
            },
            {
                "command": "aws.apprunner.startDeployment",
                "title": "%AWS.command.apprunner.startDeployment%",
                "category": "%AWS.title%",
                "cloud9": {
                    "cn": {
                        "category": "%AWS.title.cn%"
                    }
                }
            },
            {
                "command": "aws.cloudFormation.newTemplate",
                "title": "%AWS.command.cloudFormation.newTemplate%",
                "category": "%AWS.title%",
                "cloud9": {
                    "cn": {
                        "category": "%AWS.title.cn%"
                    }
                }
            },
            {
                "command": "aws.sam.newTemplate",
                "title": "%AWS.command.sam.newTemplate%",
                "category": "%AWS.title%",
                "cloud9": {
                    "cn": {
                        "category": "%AWS.title.cn%"
                    }
                }
            },
            {
                "command": "aws.samcli.sync",
                "title": "%AWS.command.samcli.sync%",
                "category": "%AWS.title%"
            },
            {
                "command": "aws.codeWhisperer",
                "title": "%AWS.command.codewhisperer.title%",
                "category": "%AWS.title%"
            },
            {
                "command": "aws.codeWhisperer.configure",
                "title": "%AWS.command.codewhisperer.configure%",
                "category": "%AWS.title%",
                "icon": "$(gear)",
                "cloud9": {
                    "cn": {
                        "category": "%AWS.title.cn%"
                    }
                }
            },
            {
                "command": "aws.codeWhisperer.introduction",
                "title": "%AWS.command.codewhisperer.introduction%",
                "category": "%AWS.title%",
                "icon": "$(question)",
                "cloud9": {
                    "cn": {
                        "category": "%AWS.title.cn%"
                    }
                }
            },
            {
                "command": "aws.codeWhisperer.removeConnection",
                "title": "%AWS.command.codewhisperer.removeConnection%",
                "category": "%AWS.title%",
                "icon": "$(debug-disconnect)"
            },
            {
                "command": "aws.dev.openMenu",
                "title": "Open Developer Menu",
                "category": "AWS (Developer)",
                "enablement": "aws.isDevMode"
            },
            {
                "command": "Weaverbird.show",
                "title": "Show Weaverbird Chat",
                "category": "Weaverbird",
                "icon": {
                    "light": "assets/MynahIconBlack.svg",
                    "dark": "assets/MynahIconWhite.svg"
                }
            }
        ],
        "jsonValidation": [
            {
                "fileMatch": ".aws/templates.json",
                "url": "./dist/src/templates/templates.json"
            },
            {
                "fileMatch": "*ecs-task-def.json",
                "url": "https://ecs-intellisense.s3-us-west-2.amazonaws.com/task-definition/schema.json"
            }
        ],
        "languages": [
            {
                "id": "asl",
                "extensions": [
                    ".asl.json",
                    ".asl"
                ],
                "aliases": [
                    "Amazon States Language"
                ]
            },
            {
                "id": "asl-yaml",
                "aliases": [
                    "Amazon States Language (YAML)"
                ],
                "extensions": [
                    ".asl.yaml",
                    ".asl.yml"
                ]
            },
            {
                "id": "ssm-json",
                "extensions": [
                    ".ssm.json"
                ],
                "aliases": [
                    "AWS Systems Manager Document (JSON)"
                ]
            },
            {
                "id": "ssm-yaml",
                "extensions": [
                    ".ssm.yaml",
                    ".ssm.yml"
                ],
                "aliases": [
                    "AWS Systems Manager Document (YAML)"
                ]
            }
        ],
        "keybindings": [
            {
                "command": "aws.previewStateMachine",
                "key": "ctrl+shift+v",
                "mac": "cmd+shift+v",
                "when": "editorTextFocus && editorLangId == asl || editorTextFocus && editorLangId == asl-yaml"
            },
            {
                "command": "aws.codeWhisperer",
                "key": "alt+c",
                "mac": "alt+c",
                "when": "editorTextFocus && CODEWHISPERER_ENABLED"
            },
            {
                "command": "aws.codeWhisperer.rejectCodeSuggestion",
                "key": "escape",
                "mac": "escape",
                "when": "inlineSuggestionVisible && !editorReadonly && CODEWHISPERER_ENABLED"
            },
            {
                "key": "right",
                "command": "editor.action.inlineSuggest.showNext",
                "when": "inlineSuggestionVisible && !editorReadonly && CODEWHISPERER_ENABLED"
            },
            {
                "key": "left",
                "command": "editor.action.inlineSuggest.showPrevious",
                "when": "inlineSuggestionVisible && !editorReadonly && CODEWHISPERER_ENABLED"
            }
        ],
        "grammars": [
            {
                "language": "asl",
                "scopeName": "source.asl",
                "path": "./syntaxes/ASL.tmLanguage"
            },
            {
                "language": "asl-yaml",
                "scopeName": "source.asl.yaml",
                "path": "./syntaxes/asl-yaml.tmLanguage.json"
            },
            {
                "language": "ssm-json",
                "scopeName": "source.ssmjson",
                "path": "./syntaxes/SSMJSON.tmLanguage"
            },
            {
                "language": "ssm-yaml",
                "scopeName": "source.ssmyaml",
                "path": "./syntaxes/SSMYAML.tmLanguage"
            }
        ],
        "resourceLabelFormatters": [
            {
                "scheme": "aws-cwl",
                "formatting": {
                    "label": "${path}",
                    "separator": "/"
                }
            },
            {
                "scheme": "s3*",
                "formatting": {
                    "label": "[S3] ${path}",
                    "separator": "/"
                }
            }
        ],
        "walkthroughs": [],
        "icons": {
            "aws-apprunner-service": {
                "description": "AWS Contributed Icon",
                "default": {
                    "fontPath": "./resources/fonts/aws-toolkit-icons.woff",
                    "fontCharacter": "\\f1aa"
                }
            },
            "aws-cdk-logo": {
                "description": "AWS Contributed Icon",
                "default": {
                    "fontPath": "./resources/fonts/aws-toolkit-icons.woff",
                    "fontCharacter": "\\f1ab"
                }
            },
            "aws-cloudformation-stack": {
                "description": "AWS Contributed Icon",
                "default": {
                    "fontPath": "./resources/fonts/aws-toolkit-icons.woff",
                    "fontCharacter": "\\f1ac"
                }
            },
            "aws-cloudwatch-log-group": {
                "description": "AWS Contributed Icon",
                "default": {
                    "fontPath": "./resources/fonts/aws-toolkit-icons.woff",
                    "fontCharacter": "\\f1ad"
                }
            },
            "aws-codecatalyst-logo": {
                "description": "AWS Contributed Icon",
                "default": {
                    "fontPath": "./resources/fonts/aws-toolkit-icons.woff",
                    "fontCharacter": "\\f1ae"
                }
            },
            "aws-codewhisperer-learn": {
                "description": "AWS Contributed Icon",
                "default": {
                    "fontPath": "./resources/fonts/aws-toolkit-icons.woff",
                    "fontCharacter": "\\f1af"
                }
            },
            "aws-ecr-registry": {
                "description": "AWS Contributed Icon",
                "default": {
                    "fontPath": "./resources/fonts/aws-toolkit-icons.woff",
                    "fontCharacter": "\\f1b0"
                }
            },
            "aws-ecs-cluster": {
                "description": "AWS Contributed Icon",
                "default": {
                    "fontPath": "./resources/fonts/aws-toolkit-icons.woff",
                    "fontCharacter": "\\f1b1"
                }
            },
            "aws-ecs-container": {
                "description": "AWS Contributed Icon",
                "default": {
                    "fontPath": "./resources/fonts/aws-toolkit-icons.woff",
                    "fontCharacter": "\\f1b2"
                }
            },
            "aws-ecs-service": {
                "description": "AWS Contributed Icon",
                "default": {
                    "fontPath": "./resources/fonts/aws-toolkit-icons.woff",
                    "fontCharacter": "\\f1b3"
                }
            },
            "aws-generic-attach-file": {
                "description": "AWS Contributed Icon",
                "default": {
                    "fontPath": "./resources/fonts/aws-toolkit-icons.woff",
                    "fontCharacter": "\\f1b4"
                }
            },
            "aws-iot-certificate": {
                "description": "AWS Contributed Icon",
                "default": {
                    "fontPath": "./resources/fonts/aws-toolkit-icons.woff",
                    "fontCharacter": "\\f1b5"
                }
            },
            "aws-iot-policy": {
                "description": "AWS Contributed Icon",
                "default": {
                    "fontPath": "./resources/fonts/aws-toolkit-icons.woff",
                    "fontCharacter": "\\f1b6"
                }
            },
            "aws-iot-thing": {
                "description": "AWS Contributed Icon",
                "default": {
                    "fontPath": "./resources/fonts/aws-toolkit-icons.woff",
                    "fontCharacter": "\\f1b7"
                }
            },
<<<<<<< HEAD
            "aws-mynah-MynahIconBlack": {
=======
            "aws-lambda-function": {
>>>>>>> 849ff33c
                "description": "AWS Contributed Icon",
                "default": {
                    "fontPath": "./resources/fonts/aws-toolkit-icons.woff",
                    "fontCharacter": "\\f1b8"
                }
            },
<<<<<<< HEAD
            "aws-mynah-MynahIconWhite": {
=======
            "aws-s3-bucket": {
>>>>>>> 849ff33c
                "description": "AWS Contributed Icon",
                "default": {
                    "fontPath": "./resources/fonts/aws-toolkit-icons.woff",
                    "fontCharacter": "\\f1b9"
                }
            },
<<<<<<< HEAD
            "aws-mynah-logo": {
=======
            "aws-s3-create-bucket": {
>>>>>>> 849ff33c
                "description": "AWS Contributed Icon",
                "default": {
                    "fontPath": "./resources/fonts/aws-toolkit-icons.woff",
                    "fontCharacter": "\\f1ba"
                }
            },
<<<<<<< HEAD
            "aws-s3-bucket": {
=======
            "aws-schemas-registry": {
>>>>>>> 849ff33c
                "description": "AWS Contributed Icon",
                "default": {
                    "fontPath": "./resources/fonts/aws-toolkit-icons.woff",
                    "fontCharacter": "\\f1bb"
                }
            },
<<<<<<< HEAD
            "aws-s3-create-bucket": {
=======
            "aws-schemas-schema": {
>>>>>>> 849ff33c
                "description": "AWS Contributed Icon",
                "default": {
                    "fontPath": "./resources/fonts/aws-toolkit-icons.woff",
                    "fontCharacter": "\\f1bc"
                }
            },
<<<<<<< HEAD
            "aws-schemas-registry": {
                "description": "AWS Contributed Icon",
                "default": {
                    "fontPath": "./resources/fonts/aws-toolkit-icons.woff",
                    "fontCharacter": "\\f1bd"
                }
            },
            "aws-schemas-schema": {
                "description": "AWS Contributed Icon",
                "default": {
                    "fontPath": "./resources/fonts/aws-toolkit-icons.woff",
                    "fontCharacter": "\\f1be"
                }
            },
=======
>>>>>>> 849ff33c
            "aws-stepfunctions-preview": {
                "description": "AWS Contributed Icon",
                "default": {
                    "fontPath": "./resources/fonts/aws-toolkit-icons.woff",
<<<<<<< HEAD
                    "fontCharacter": "\\f1bf"
=======
                    "fontCharacter": "\\f1bd"
>>>>>>> 849ff33c
                }
            }
        }
    },
    "scripts": {
        "prepare": "ts-node ./scripts/build/prepare.ts",
        "vscode:prepublish": "npm run clean && npm run buildScripts && webpack --mode production && npm run copyFiles",
        "clean": "ts-node ./scripts/clean.ts dist",
        "reset": "npm run clean -- node_modules && npm install",
        "copyFiles": "ts-node ./scripts/build/copyFiles.ts",
        "buildScripts": "npm run generateClients && npm run generatePackage && npm run generateNonCodeFiles && npm run copyFiles",
        "buildBrowser": "npm run clean && npm run buildScripts && webpack --config webpack.browser.config.js --mode production && npm run copyFiles",
        "compile": "npm run clean && npm run buildScripts && webpack --mode development && npm run copyFiles",
        "watch": "npm run clean && npm run buildScripts && tsc -watch -p ./",
        "postinstall": "npm run generateTelemetry && npm run generateConfigurationAttributes",
        "testCompile": "npm run buildScripts && tsc -p ./ && npm run instrument",
        "test": "npm run testCompile && ts-node ./scripts/test/test.ts && npm run report",
        "testE2E": "npm run testCompile && ts-node ./scripts/test/testE2E.ts && npm run report",
        "testInteg": "npm run testCompile && ts-node ./scripts/test/testInteg.ts && npm run report",
        "lint": "ts-node ./scripts/lint/testLint.ts",
        "lintfix": "eslint -c .eslintrc.js --fix --ext .ts .",
        "package": "ts-node ./scripts/build/package.ts",
        "install-plugin": "vsce package -o aws-toolkit-vscode-test.vsix && code --install-extension aws-toolkit-vscode-test.vsix",
        "generateClients": "ts-node ./scripts/build/generateServiceClient.ts ",
        "generatePackage": "ts-node ./scripts/build/generateIcons.ts",
        "generateTelemetry": "node node_modules/@aws-toolkits/telemetry/lib/generateTelemetry.js --extraInput=src/shared/telemetry/vscodeTelemetry.json --output=src/shared/telemetry/telemetry.gen.ts",
        "generateNonCodeFiles": "ts-node ./scripts/build/generateNonCodeFiles.ts",
        "generateConfigurationAttributes": "ts-node ./scripts/build/generateConfigurationAttributes.ts",
        "newChange": "ts-node ./scripts/newChange.ts",
        "createRelease": "ts-node ./scripts/build/createRelease.ts",
        "serve": "webpack serve --config-name vue-hmr --mode development",
        "instrument": "nyc instrument --in-place ./dist/src",
        "report": "nyc report --reporter=html --reporter=json"
    },
    "devDependencies": {
<<<<<<< HEAD
        "@aws-sdk/types": "^3.13.1",
        "@aws-toolkits/telemetry": "^1.0.143",
        "@aws/fully-qualified-names": "^2.1.1",
=======
        "@aws-toolkits/telemetry": "^1.0.144",
>>>>>>> 849ff33c
        "@cspotcode/source-map-support": "^0.8.1",
        "@sinonjs/fake-timers": "^10.0.2",
        "@types/adm-zip": "^0.4.34",
        "@types/async-lock": "^1.4.0",
        "@types/bytes": "^3.1.0",
        "@types/circular-dependency-plugin": "^5.0.5",
        "@types/cross-spawn": "^6.0.0",
        "@types/diff": "^5.0.3",
        "@types/fs-extra": "^9.0.11",
        "@types/glob": "^7.1.1",
        "@types/js-yaml": "^4.0.5",
        "@types/lodash": "^4.14.180",
        "@types/marked": "^5.0.0",
        "@types/mime-types": "^2.1.1",
        "@types/mocha": "^10.0.0",
        "@types/node": "^14.18.5",
        "@types/node-fetch": "^2.6.6",
        "@types/prismjs": "^1.26.0",
        "@types/readline-sync": "^1.4.3",
        "@types/sanitize-html": "2.3.1",
        "@types/semver": "^7.5.0",
        "@types/sinon": "^10.0.5",
        "@types/sinonjs__fake-timers": "^8.1.2",
        "@types/tcp-port-used": "^1.0.1",
        "@types/uuid": "^9.0.1",
        "@types/vscode": "^1.65.0",
        "@types/vscode-webview": "^1.57.1",
        "@types/webpack-env": "^1.18.1",
        "@types/xml2js": "^0.4.11",
        "@typescript-eslint/eslint-plugin": "^5.59.0",
        "@typescript-eslint/parser": "^5.59.1",
        "@vscode/codicons": "^0.0.33",
        "@vscode/test-electron": "^2.3.4",
        "@vscode/vsce": "^2.19.0",
        "@vue/compiler-sfc": "^3.3.2",
        "circular-dependency-plugin": "^5.2.2",
        "css-loader": "^6.7.3",
        "esbuild-loader": "2.20.0",
        "eslint": "^8.26.0",
        "eslint-config-prettier": "8.8",
        "eslint-plugin-header": "^3.1.1",
        "eslint-plugin-no-null": "^1.0.2",
        "glob": "^7.1.7",
        "husky": "^7.0.2",
        "json-schema-to-typescript": "^13.0.2",
        "marked": "^5.0.4",
        "mocha": "^10.1.0",
        "mocha-junit-reporter": "^2.2.1",
        "mocha-multi-reporters": "^1.5.1",
        "nyc": "^15.1.0",
        "prettier": "^2.8.8",
        "prettier-plugin-sh": "^0.12.8",
        "pretty-quick": "^3.1.3",
        "readline-sync": "^1.4.9",
        "sass": "^1.49.8",
        "sass-loader": "^12.6.0",
        "sinon": "^14.0.0",
        "style-loader": "^3.3.1",
        "ts-mockito": "^2.5.0",
        "ts-node": "^10.9.1",
        "umd-compat-loader": "^2.1.2",
        "vscode-nls-dev": "^4.0.4",
        "vue-loader": "^17.2.2",
        "vue-style-loader": "^4.1.3",
        "webfont": "^11.2.26",
        "webpack": "^5.83.0",
        "webpack-cli": "^4.9.1",
        "webpack-dev-server": "^4.15.1"
    },
    "dependencies": {
        "@aws-sdk/client-cognito-identity": "3.46.0",
        "@aws-sdk/client-lambda": "3.385.0",
        "@aws-sdk/client-sso": "^3.342.0",
        "@aws-sdk/client-sso-oidc": "^3.181.0",
        "@aws-sdk/credential-provider-ini": "3.46.0",
        "@aws-sdk/credential-provider-process": "3.37.0",
        "@aws-sdk/credential-provider-sso": "^3.345.0",
        "@aws-sdk/property-provider": "3.46.0",
        "@aws-sdk/shared-ini-file-loader": "^3.46.0",
        "@aws-sdk/smithy-client": "^3.46.0",
        "@aws-sdk/util-arn-parser": "^3.46.0",
        "@aws/mynah-ui-chat": "npm:@aws/mynah-ui@2.0.0-beta.7.1",
        "@iarna/toml": "^2.2.5",
        "@vscode/debugprotocol": "^1.57.0",
        "adm-zip": "^0.5.10",
        "amazon-states-language-service": "^1.11.0",
        "async-lock": "^1.4.0",
        "aws-sdk": "^2.1384.0",
        "aws-ssm-document-language-service": "^1.0.0",
        "bytes": "^3.1.2",
        "cross-spawn": "^7.0.3",
        "fast-json-patch": "^3.1.1",
        "fs-extra": "^10.0.1",
        "got": "^11.8.5",
        "i18n-ts": "^1.0.5",
        "immutable": "^4.3.0",
        "js-yaml": "^4.1.0",
        "jsonc-parser": "^3.2.0",
        "lodash": "^4.17.21",
        "mime-types": "^2.1.32",
        "moment": "^2.29.4",
        "node-fetch": "^2.7.0",
        "portfinder": "^1.0.32",
        "sanitize-html": "^2.3.3",
        "semver": "^7.5.4",
        "strip-ansi": "^5.2.0",
        "tcp-port-used": "^1.0.1",
        "typescript": "^5.0.4",
        "uuid": "^9.0.0",
        "vscode-languageclient": "^6.1.4",
        "vscode-languageserver": "^6.1.1",
        "vscode-languageserver-protocol": "^3.15.3",
        "vscode-languageserver-textdocument": "^1.0.8",
        "vscode-nls": "^5.2.0",
        "vue": "^3.3.4",
        "web-tree-sitter": "^0.20.7",
        "winston": "^3.7.1",
        "winston-transport": "^4.5.0",
        "xml2js": "^0.6.0",
        "yaml": "^1.9.2",
        "yaml-cfn": "^0.3.2"
    },
    "prettier": {
        "printWidth": 120,
        "trailingComma": "es5",
        "tabWidth": 4,
        "singleQuote": true,
        "semi": false,
        "bracketSpacing": true,
        "arrowParens": "avoid",
        "endOfLine": "lf"
    },
    "workspaces": [
        "src/browser"
    ]
}<|MERGE_RESOLUTION|>--- conflicted
+++ resolved
@@ -3574,89 +3574,6 @@
                     "fontPath": "./resources/fonts/aws-toolkit-icons.woff",
                     "fontCharacter": "\\f1b7"
                 }
-            },
-<<<<<<< HEAD
-            "aws-mynah-MynahIconBlack": {
-=======
-            "aws-lambda-function": {
->>>>>>> 849ff33c
-                "description": "AWS Contributed Icon",
-                "default": {
-                    "fontPath": "./resources/fonts/aws-toolkit-icons.woff",
-                    "fontCharacter": "\\f1b8"
-                }
-            },
-<<<<<<< HEAD
-            "aws-mynah-MynahIconWhite": {
-=======
-            "aws-s3-bucket": {
->>>>>>> 849ff33c
-                "description": "AWS Contributed Icon",
-                "default": {
-                    "fontPath": "./resources/fonts/aws-toolkit-icons.woff",
-                    "fontCharacter": "\\f1b9"
-                }
-            },
-<<<<<<< HEAD
-            "aws-mynah-logo": {
-=======
-            "aws-s3-create-bucket": {
->>>>>>> 849ff33c
-                "description": "AWS Contributed Icon",
-                "default": {
-                    "fontPath": "./resources/fonts/aws-toolkit-icons.woff",
-                    "fontCharacter": "\\f1ba"
-                }
-            },
-<<<<<<< HEAD
-            "aws-s3-bucket": {
-=======
-            "aws-schemas-registry": {
->>>>>>> 849ff33c
-                "description": "AWS Contributed Icon",
-                "default": {
-                    "fontPath": "./resources/fonts/aws-toolkit-icons.woff",
-                    "fontCharacter": "\\f1bb"
-                }
-            },
-<<<<<<< HEAD
-            "aws-s3-create-bucket": {
-=======
-            "aws-schemas-schema": {
->>>>>>> 849ff33c
-                "description": "AWS Contributed Icon",
-                "default": {
-                    "fontPath": "./resources/fonts/aws-toolkit-icons.woff",
-                    "fontCharacter": "\\f1bc"
-                }
-            },
-<<<<<<< HEAD
-            "aws-schemas-registry": {
-                "description": "AWS Contributed Icon",
-                "default": {
-                    "fontPath": "./resources/fonts/aws-toolkit-icons.woff",
-                    "fontCharacter": "\\f1bd"
-                }
-            },
-            "aws-schemas-schema": {
-                "description": "AWS Contributed Icon",
-                "default": {
-                    "fontPath": "./resources/fonts/aws-toolkit-icons.woff",
-                    "fontCharacter": "\\f1be"
-                }
-            },
-=======
->>>>>>> 849ff33c
-            "aws-stepfunctions-preview": {
-                "description": "AWS Contributed Icon",
-                "default": {
-                    "fontPath": "./resources/fonts/aws-toolkit-icons.woff",
-<<<<<<< HEAD
-                    "fontCharacter": "\\f1bf"
-=======
-                    "fontCharacter": "\\f1bd"
->>>>>>> 849ff33c
-                }
             }
         }
     },
@@ -3691,13 +3608,9 @@
         "report": "nyc report --reporter=html --reporter=json"
     },
     "devDependencies": {
-<<<<<<< HEAD
         "@aws-sdk/types": "^3.13.1",
-        "@aws-toolkits/telemetry": "^1.0.143",
+        "@aws-toolkits/telemetry": "^1.0.144",
         "@aws/fully-qualified-names": "^2.1.1",
-=======
-        "@aws-toolkits/telemetry": "^1.0.144",
->>>>>>> 849ff33c
         "@cspotcode/source-map-support": "^0.8.1",
         "@sinonjs/fake-timers": "^10.0.2",
         "@types/adm-zip": "^0.4.34",

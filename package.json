--- conflicted
+++ resolved
@@ -1571,13 +1571,8 @@
         "marked": "^2.0.7",
         "mocha": "^7.1.1",
         "mocha-junit-reporter": "^2.0.0",
-<<<<<<< HEAD
-        "mocha-multi-reporters": "^1.1.7",
-        "prettier": "^2.3.1",
-=======
         "mocha-multi-reporters": "^1.5.1",
         "prettier": "^2.2.1",
->>>>>>> 4bc86daa
         "prettier-plugin-sh": "^0.6.1",
         "pretty-quick": "^3.1.0",
         "readline-sync": "^1.4.9",

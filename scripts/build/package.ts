/*!
 * Copyright 2019 Amazon.com, Inc. or its affiliates. All Rights Reserved.
 * SPDX-License-Identifier: Apache-2.0
 */

//
// Creates an artifact that can be given to users for testing alpha builds:
//
//     aws-toolkit-vscode-1.99.0-SNAPSHOT.vsix
//
// The script works like this:
// 1. temporarily change `version` in package.json
// 2. invoke `vsce package`
// 3. restore the original package.json
//

import type * as manifest from '../../package.json'
import * as child_process from 'child_process'
import * as fs from 'fs-extra'

const packageJsonFile = './package.json'
const webpackConfigJsFile = './webpack.config.js'

function parseArgs() {
    // Invoking this script with argument "foo":
    //   $ npm run package -- foo
    // yields this argv:
    //   0: /…/node_modules/.bin/ts-node
    //   1: /…/src/scripts/build/package.ts
    //   2: foo

    const givenArgs = process.argv.slice(2)
    const validOptions = ['--debug', '--no-clean']

    for (const a of givenArgs) {
        if (!validOptions.includes(a)) {
            throw Error(`invalid argument: ${a}`)
        }
    }

    return {
        /** Produce an unoptimized VSIX. Include git SHA in version string. */
        debug: givenArgs.includes('--debug'),
        /** Skips `npm run clean` when building the VSIX. This prevents file watching from breaking. */
        skipClean: givenArgs.includes('--no-clean'),
    }
}

/**
 * If the current commit is tagged then it is a "release build", else it is
 * a prerelease/nightly/edge/preview build.
 */
function isRelease(): boolean {
    return child_process.execSync('git tag -l --contains HEAD').toString() !== ''
}

/**
 * Gets a suffix to append to the version-string, or empty for release builds.
 *
 * TODO: use `git describe` instead.
 *
 * @returns version-string suffix, for example: "-e6ecd84685a9"
 */
function getVersionSuffix(): string {
    if (isRelease()) {
        return ''
    }
    const commitId = child_process.execSync('git rev-parse --short=12 HEAD').toString().trim()
    if (!commitId) {
        return ''
    }
    return `-${commitId}`
}

function main() {
    const args = parseArgs()
    let release = true

    try {
        release = isRelease()

        if (!release || args.debug) {
            // Create backup files so we can restore the originals later.
            fs.copyFileSync(packageJsonFile, `${packageJsonFile}.bk`)
            fs.copyFileSync(webpackConfigJsFile, `${webpackConfigJsFile}.bk`)

            const packageJson: typeof manifest = JSON.parse(fs.readFileSync(packageJsonFile, { encoding: 'utf-8' }))
            const versionSuffix = getVersionSuffix()
            const version = packageJson.version
            packageJson.version = args.debug ? `1.99.0${versionSuffix}` : version.replace('-SNAPSHOT', versionSuffix)

            if (args.skipClean) {
                // Clearly we need `prepublish` to be a standalone script and not a bunch of `npm` commands
                const prepublish = packageJson.scripts['vscode:prepublish']
                const replaced = prepublish.replace('npm run clean', 'echo "Skipped clean"')
                packageJson.scripts['vscode:prepublish'] = replaced
            }

            fs.writeFileSync(packageJsonFile, JSON.stringify(packageJson, undefined, '    '))

            if (args.debug) {
                const webpackConfigJs = fs.readFileSync(webpackConfigJsFile, { encoding: 'utf-8' })
                fs.writeFileSync(webpackConfigJsFile, webpackConfigJs.replace(/minimize: true/, 'minimize: false'))
            }
        }

        child_process.execSync(`vsce package`, { stdio: 'inherit' })
<<<<<<< HEAD
=======
        const packageJson = JSON.parse(fs.readFileSync(packageJsonFile, { encoding: 'utf-8' }))
        console.log(`VSIX Version: ${packageJson.version}`)
>>>>>>> ed07f38e
    } catch (e) {
        console.log(e)
        throw Error('package.ts: failed')
    } finally {
        if (!release) {
            // Restore the original files.
            fs.copyFileSync(`${packageJsonFile}.bk`, packageJsonFile)
            fs.copyFileSync(`${webpackConfigJsFile}.bk`, webpackConfigJsFile)
            fs.unlinkSync(`${packageJsonFile}.bk`)
            fs.unlinkSync(`${webpackConfigJsFile}.bk`)
        }
    }
}

main()<|MERGE_RESOLUTION|>--- conflicted
+++ resolved
@@ -105,11 +105,8 @@
         }
 
         child_process.execSync(`vsce package`, { stdio: 'inherit' })
-<<<<<<< HEAD
-=======
         const packageJson = JSON.parse(fs.readFileSync(packageJsonFile, { encoding: 'utf-8' }))
         console.log(`VSIX Version: ${packageJson.version}`)
->>>>>>> ed07f38e
     } catch (e) {
         console.log(e)
         throw Error('package.ts: failed')

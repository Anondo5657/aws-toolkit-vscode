--- conflicted
+++ resolved
@@ -42,11 +42,7 @@
     target: 'web',
     entry: {
         ...createVueEntries(),
-<<<<<<< HEAD
-        'src/awsq/webview/ui/awsq-ui': './src/awsq/webview/ui/main.ts',
-=======
         'src/amazonq/webview/ui/amazonq-ui': './src/amazonq/webview/ui/main.ts',
->>>>>>> 5f6008ed
     },
     output: {
         ...baseConfig.output,
